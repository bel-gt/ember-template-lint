# Changelog

<<<<<<< HEAD
## v2.0.0-beta.4 (2019-12-13)

This release includes all the changes that went into v1.10.0 - v1.12.0.

## v2.0.0-beta.3 (2019-12-04)

This release includes all the changes that went into v1.9.0.

#### :house: Internal
* [#941](https://github.com/ember-template-lint/ember-template-lint/pull/941) Leverage static class fields for  SEVERITY constants ([@dcyriller](https://github.com/dcyriller))
* [#933](https://github.com/ember-template-lint/ember-template-lint/pull/933) Linter class: Use named severity ([@dcyriller](https://github.com/dcyriller))
* [#932](https://github.com/ember-template-lint/ember-template-lint/pull/932) Move main linter engine to stand alone file. ([@dcyriller](https://github.com/dcyriller))

#### Committers: 1
- Cyrille David ([@dcyriller](https://github.com/dcyriller))

## v2.0.0-beta.2 (2019-11-17)

#### :boom: Breaking Change
* [#918](https://github.com/ember-template-lint/ember-template-lint/pull/918) Use `.editorconfig` to choose default value for `block-indentation` ([@lifeart](https://github.com/lifeart))
* [#919](https://github.com/ember-template-lint/ember-template-lint/pull/919) Use `.editorconfig` to choose default value for `linebreak-style` ([@lifeart](https://github.com/lifeart))

#### :rocket: Enhancement
* [#918](https://github.com/ember-template-lint/ember-template-lint/pull/918) Use `.editorconfig` to choose default value for `block-indentation` ([@lifeart](https://github.com/lifeart))
* [#919](https://github.com/ember-template-lint/ember-template-lint/pull/919) Use `.editorconfig` to choose default value for `linebreak-style` ([@lifeart](https://github.com/lifeart))
* [#906](https://github.com/ember-template-lint/ember-template-lint/pull/906) Add utility function to allow reading from `.editorconfig` ([@lifeart](https://github.com/lifeart))

#### :bug: Bug Fix
* [#920](https://github.com/ember-template-lint/ember-template-lint/pull/920) Ensure `no-bare-strings` consider literals in mustaches (e.g. `{{"foo"}}`) ([@lifeart](https://github.com/lifeart))
* [#923](https://github.com/ember-template-lint/ember-template-lint/pull/923) Allow `getLocalName` to work with number literals ([@alexlafroscia](https://github.com/alexlafroscia))
* [#913](https://github.com/ember-template-lint/ember-template-lint/pull/913) Update `no-unnecessary-component-helper` rule to allow the `component` helper as an angle bracket component argument ([@buschtoens](https://github.com/buschtoens))
* [#908](https://github.com/ember-template-lint/ember-template-lint/pull/908) Update `no-bare-strings` to ignore contents within elements that are not translated (e.g. `<script>`,`<style>`, and `<pre>`). ([@lifeart](https://github.com/lifeart))
* [#905](https://github.com/ember-template-lint/ember-template-lint/pull/905) Ensure configuration ordering does not matter with `no-bare-strings` ([@lifeart](https://github.com/lifeart))
* [#904](https://github.com/ember-template-lint/ember-template-lint/pull/904) Update `block-indentation` to ignore children of `<template>` and `<textarea>` ([@lifeart](https://github.com/lifeart))

#### :memo: Documentation
* [#911](https://github.com/ember-template-lint/ember-template-lint/pull/911) Update documentation for `require-valid-alt-text` to clarify that `logo` and `spacer` are forbidden words ([@gojefferson](https://github.com/gojefferson))

#### :house: Internal
* [#876](https://github.com/ember-template-lint/ember-template-lint/pull/876) Begin migrating tests to inline fixtures (via `broccoli-test-helper`) ([@lifeart](https://github.com/lifeart))

#### Committers: 5
- Alex Kanunnikov ([@lifeart](https://github.com/lifeart))
- Alex LaFroscia ([@alexlafroscia](https://github.com/alexlafroscia))
- Jan Buschtöns ([@buschtoens](https://github.com/buschtoens))
- Jeff Kerr ([@gojefferson](https://github.com/gojefferson))
- [@dependabot-preview[bot]](https://github.com/apps/dependabot-preview)

## v2.0.0-beta.1 (2019-11-04)

#### :boom: Breaking Change
* [#899](https://github.com/ember-template-lint/ember-template-lint/pull/899) Update recommended config ([@rwjblue](https://github.com/rwjblue))
* [#844](https://github.com/ember-template-lint/ember-template-lint/pull/844) Remove HTML comment config ([@initram](https://github.com/initram))
* [#885](https://github.com/ember-template-lint/ember-template-lint/pull/885) Drop support for NodeJs v6 and v11 ([@dcyriller](https://github.com/dcyriller))

#### :rocket: Enhancement
* [#873](https://github.com/ember-template-lint/ember-template-lint/pull/873) Leverage ember-template-recast ([@dcyriller](https://github.com/dcyriller))

#### :house: Internal
* [#898](https://github.com/ember-template-lint/ember-template-lint/pull/898) Update dependencies to latest (requiring Node 8+). ([@rwjblue](https://github.com/rwjblue))

#### Committers: 3
- Cyrille David ([@dcyriller](https://github.com/dcyriller))
- Martin Midtgaard ([@initram](https://github.com/initram))
- Robert Jackson ([@rwjblue](https://github.com/rwjblue))
=======
## v1.12.3 (2019-12-23)

#### :bug: Bug Fix
* [#1032](https://github.com/ember-template-lint/ember-template-lint/pull/1032) no-curly-component-invocation: Ignore built-ins and fix nested key scoped variable scenario ([@Turbo87](https://github.com/Turbo87))
* [#1031](https://github.com/ember-template-lint/ember-template-lint/pull/1031) no-passed-in-event-handlers: Ignore built-in `input` and `textarea` components ([@Turbo87](https://github.com/Turbo87))

#### Committers: 1
- Tobias Bieniek ([@Turbo87](https://github.com/Turbo87))

## v1.12.2 (2019-12-23)

#### :bug: Bug Fix
* [#1027](https://github.com/ember-template-lint/ember-template-lint/pull/1027) Refactor `no-curly-component-invocation` to reduce the occurrences of false positives ([@Turbo87](https://github.com/Turbo87))
* [#1019](https://github.com/ember-template-lint/ember-template-lint/pull/1019) Adding error when individual pending rules are passing ([@gmurphey](https://github.com/gmurphey))
* [#954](https://github.com/ember-template-lint/ember-template-lint/pull/954) Update `--print-pending` logic to ignore existing pending modules that have no linting errors ([@gmurphey](https://github.com/gmurphey))

#### :memo: Documentation
* [#1016](https://github.com/ember-template-lint/ember-template-lint/pull/1016) Correct name of class ([@kategengler](https://github.com/kategengler))

#### :house: Internal
* [#1011](https://github.com/ember-template-lint/ember-template-lint/pull/1011) Add test cases for `{{!-- template-lint-disable --}}` comments ([@Turbo87](https://github.com/Turbo87))

#### Committers: 4
- Garrett Murphey ([@gmurphey](https://github.com/gmurphey))
- Katie Gengler ([@kategengler](https://github.com/kategengler))
- Tobias Bieniek ([@Turbo87](https://github.com/Turbo87))
- [@dependabot-preview[bot]](https://github.com/apps/dependabot-preview)

## v1.12.1 (2019-12-13)

#### :bug: Bug Fix
* [#1013](https://github.com/ember-template-lint/ember-template-lint/pull/1013) Fix missing `Linter.errorsToMessages()` API for ember-cli-template-lint ([@Turbo87](https://github.com/Turbo87))

#### Committers: 1
- Tobias Bieniek ([@Turbo87](https://github.com/Turbo87))
>>>>>>> eb2023bf

## v1.12.0 (2019-12-13)

#### :rocket: Enhancement
* [#1010](https://github.com/ember-template-lint/ember-template-lint/pull/1010) Add `no-yield-only` rule ([@Turbo87](https://github.com/Turbo87))
* [#1001](https://github.com/ember-template-lint/ember-template-lint/pull/1001) Show "Definition for rule XXX was not found" error message ([@Turbo87](https://github.com/Turbo87))

#### :bug: Bug Fix
* [#1009](https://github.com/ember-template-lint/ember-template-lint/pull/1009) Ensure `require-valid-alt-text` does not flag `<img ...attributes>`. ([@rwjblue](https://github.com/rwjblue))
* [#1006](https://github.com/ember-template-lint/ember-template-lint/pull/1006) no-curly-component-invocation: Ignore *all* curly invocations with positional arguments ([@Turbo87](https://github.com/Turbo87))
* [#1005](https://github.com/ember-template-lint/ember-template-lint/pull/1005) no-curly-component-invocation: Ignore block invocations with inverse blocks ([@Turbo87](https://github.com/Turbo87))
* [#1002](https://github.com/ember-template-lint/ember-template-lint/pull/1002) no-whitespace-for-layout: Ignore whitespace at the start and end of the line ([@Turbo87](https://github.com/Turbo87))

#### :memo: Documentation
* [#977](https://github.com/ember-template-lint/ember-template-lint/pull/977) Update `README.md` to include a reference to our Semantic Versioning policy ([@MelSumner](https://github.com/MelSumner))
* [#1000](https://github.com/ember-template-lint/ember-template-lint/pull/1000) package.json: Fix repository URLs ([@Turbo87](https://github.com/Turbo87))
* [#999](https://github.com/ember-template-lint/ember-template-lint/pull/999) Fix Changelog ([@Turbo87](https://github.com/Turbo87))

#### :house: Internal
* [#1008](https://github.com/ember-template-lint/ember-template-lint/pull/1008) Extract `Printer` classes ([@Turbo87](https://github.com/Turbo87))
* [#1007](https://github.com/ember-template-lint/ember-template-lint/pull/1007) Extract `FakeConsole` class to simplify testing code ([@Turbo87](https://github.com/Turbo87))

#### Committers: 3
- Melanie Sumner ([@MelSumner](https://github.com/MelSumner))
- Robert Jackson ([@rwjblue](https://github.com/rwjblue))
- Tobias Bieniek ([@Turbo87](https://github.com/Turbo87))

## v1.11.1 (2019-12-12)

#### :bug: Bug Fix
* [#998](https://github.com/ember-template-lint/ember-template-lint/pull/998) Ensure `no-invalid-meta` does not error on non-meta elements. ([@rwjblue](https://github.com/rwjblue))

#### :house: Internal
* [#994](https://github.com/ember-template-lint/ember-template-lint/pull/994) Use `Template` and `Block` nodes instead of `Program` fallback ([@Turbo87](https://github.com/Turbo87))

#### Committers: 2
- Robert Jackson ([@rwjblue](https://github.com/rwjblue))
- Tobias Bieniek ([@Turbo87](https://github.com/Turbo87))

## v1.11.0 (2019-12-12)

#### :rocket: Enhancement
* [#997](https://github.com/ember-template-lint/ember-template-lint/pull/997) Add `require-button-type` to octane configuration ([@rwjblue](https://github.com/rwjblue))
* [#996](https://github.com/ember-template-lint/ember-template-lint/pull/996) Add `no-invalid-link-text` and `no-invalid-meta` to octane configuration. ([@MelSumner](https://github.com/MelSumner))
* [#988](https://github.com/ember-template-lint/ember-template-lint/pull/988) Add rule `no-invalid-link-text` ([@MelSumner](https://github.com/MelSumner))
* [#910](https://github.com/ember-template-lint/ember-template-lint/pull/910) Add `no-invalid-meta` rule ([@MelSumner](https://github.com/MelSumner))

#### Committers: 2
- Melanie Sumner ([@MelSumner](https://github.com/MelSumner))
- Robert Jackson ([@rwjblue](https://github.com/rwjblue))

## v1.10.0 (2019-12-07)

#### :rocket: Enhancement
* [#966](https://github.com/ember-template-lint/ember-template-lint/pull/966) Report errors as GitHub Actions Annotations ([@Turbo87](https://github.com/Turbo87))
* [#930](https://github.com/ember-template-lint/ember-template-lint/pull/930) Updated `require-valid-alt-text` to ensure `<img ... role="presentation">` or `<img ... role="none">` **must** have an empty `alt` attribute ([@MelSumner](https://github.com/MelSumner))
* [#980](https://github.com/ember-template-lint/ember-template-lint/pull/980) Add `no-invalid-role` rule ([@MelSumner](https://github.com/MelSumner))

#### :bug: Bug Fix
* [#986](https://github.com/ember-template-lint/ember-template-lint/pull/986) no-multiple-empty-lines: Fix `parseConfig()` implementation ([@Turbo87](https://github.com/Turbo87))

#### :house: Internal
* [#979](https://github.com/ember-template-lint/ember-template-lint/pull/979) Update `.npmignore` file ([@Turbo87](https://github.com/Turbo87))

#### Committers: 2
- Melanie Sumner ([@MelSumner](https://github.com/MelSumner))
- Tobias Bieniek ([@Turbo87](https://github.com/Turbo87))


## v1.9.0 (2019-12-04)

#### :rocket: Enhancement
* [#971](https://github.com/ember-template-lint/ember-template-lint/pull/971) no-curly-component-invocation: Do not warn for MustacheStatements with positional arguments ([@Turbo87](https://github.com/Turbo87))
* [#964](https://github.com/ember-template-lint/ember-template-lint/pull/964) Implement `no-passed-in-event-handlers` rule ([@Turbo87](https://github.com/Turbo87))
* [#950](https://github.com/ember-template-lint/ember-template-lint/pull/950) Implement `require-button-type` rule ([@Turbo87](https://github.com/Turbo87))
* [#951](https://github.com/ember-template-lint/ember-template-lint/pull/951) Implement `no-multiple-empty-lines` rule ([@Turbo87](https://github.com/Turbo87))

#### :bug: Bug Fix
* [#944](https://github.com/ember-template-lint/ember-template-lint/pull/944) Fix `no-invalid-interactive` to allow `{{on "load"...}}` and `{{on "error"...}}` for `<img>` ([@lifeart](https://github.com/lifeart))

#### :house: Internal
* [#972](https://github.com/ember-template-lint/ember-template-lint/pull/972) Replace `chai` with Jest assertions ([@Turbo87](https://github.com/Turbo87))
* [#973](https://github.com/ember-template-lint/ember-template-lint/pull/973) Remove TravisCI configuration file ([@Turbo87](https://github.com/Turbo87))
* [#952](https://github.com/ember-template-lint/ember-template-lint/pull/952) Add GitHub Actions CI workflow ([@Turbo87](https://github.com/Turbo87))
* [#968](https://github.com/ember-template-lint/ember-template-lint/pull/968) Replace Mocha with Jest ([@Turbo87](https://github.com/Turbo87))
* [#970](https://github.com/ember-template-lint/ember-template-lint/pull/970) Remove unused `mocha-only-detector` dev dependency ([@Turbo87](https://github.com/Turbo87))
* [#959](https://github.com/ember-template-lint/ember-template-lint/pull/959) Add validation that all files in `lib/config/` have been reexported in `lib/config/index.js` ([@lifeart](https://github.com/lifeart))
* [#967](https://github.com/ember-template-lint/ember-template-lint/pull/967) test/bin: Use `execa` to run CLI for tests ([@Turbo87](https://github.com/Turbo87))
* [#965](https://github.com/ember-template-lint/ember-template-lint/pull/965) Improve ESLint setup ([@Turbo87](https://github.com/Turbo87))
* [#963](https://github.com/ember-template-lint/ember-template-lint/pull/963) Update lockfile ([@Turbo87](https://github.com/Turbo87))
* [#957](https://github.com/ember-template-lint/ember-template-lint/pull/957) removed the `lint-` prefix and updated related files so tests pass ([@MelSumner](https://github.com/MelSumner))
* [#947](https://github.com/ember-template-lint/ember-template-lint/pull/947) Add tests confirming extending multiple configs works properly. ([@rwjblue](https://github.com/rwjblue))

#### Committers: 4
- Alex Kanunnikov ([@lifeart](https://github.com/lifeart))
- Melanie Sumner ([@MelSumner](https://github.com/MelSumner))
- Robert Jackson ([@rwjblue](https://github.com/rwjblue))
- Tobias Bieniek ([@Turbo87](https://github.com/Turbo87))

## v1.8.2 (2019-11-17)

#### :bug: Bug Fix
* [#920](https://github.com/ember-template-lint/ember-template-lint/pull/920) Ensure `no-bare-strings` consider literals in mustaches (e.g. `{{"foo"}}`) ([@lifeart](https://github.com/lifeart))
* [#923](https://github.com/ember-template-lint/ember-template-lint/pull/923) Allow `getLocalName` to work with number literals ([@alexlafroscia](https://github.com/alexlafroscia))
* [#913](https://github.com/ember-template-lint/ember-template-lint/pull/913) Update `no-unnecessary-component-helper` rule to allow the `component` helper as an angle bracket component argument ([@buschtoens](https://github.com/buschtoens))
* [#908](https://github.com/ember-template-lint/ember-template-lint/pull/908) Update `no-bare-strings` to ignore contents within elements that are not translated (e.g. `<script>`,`<style>`, and `<pre>`). ([@lifeart](https://github.com/lifeart))
* [#905](https://github.com/ember-template-lint/ember-template-lint/pull/905) Ensure configuration ordering does not matter with `no-bare-strings` ([@lifeart](https://github.com/lifeart))
* [#904](https://github.com/ember-template-lint/ember-template-lint/pull/904) Update `block-indentation` to ignore children of `<template>` and `<textarea>` ([@lifeart](https://github.com/lifeart))

#### :memo: Documentation
* [#911](https://github.com/ember-template-lint/ember-template-lint/pull/911) Update documentation for `require-valid-alt-text` to clarify that `logo` and `spacer` are forbidden words ([@gojefferson](https://github.com/gojefferson))

#### Committers: 5
- Alex Kanunnikov ([@lifeart](https://github.com/lifeart))
- Alex LaFroscia ([@alexlafroscia](https://github.com/alexlafroscia))
- Jan Buschtöns ([@buschtoens](https://github.com/buschtoens))
- Jeff Kerr ([@gojefferson](https://github.com/gojefferson))
- [@dependabot-preview[bot]](https://github.com/apps/dependabot-preview)

## v1.8.1 (2019-11-04)

#### :bug: Bug Fix
* [#902](https://github.com/ember-template-lint/ember-template-lint/pull/902) Do not validate indentation within `<pre>`,`<script>`, or `<style>`. ([@rwjblue](https://github.com/rwjblue))

#### Committers: 1
- Robert Jackson ([@rwjblue](https://github.com/rwjblue))

## v1.8.0 (2019-11-04)

#### :rocket: Enhancement
* [#850](https://github.com/ember-template-lint/ember-template-lint/pull/850) Changed parser mode to 'codemod' ([@initram](https://github.com/initram))
* [#893](https://github.com/ember-template-lint/ember-template-lint/pull/893) Add `no-args-paths` to the `octane` preset ([@lifeart](https://github.com/lifeart))
* [#865](https://github.com/ember-template-lint/ember-template-lint/pull/865) Add new `no-args-paths` rule. ([@lifeart](https://github.com/lifeart))

#### :bug: Bug Fix
* [#884](https://github.com/ember-template-lint/ember-template-lint/pull/884) Fix `no-curly-component-invocation` to not warn about invocations within an existing angle bracket invocation ([@lifeart](https://github.com/lifeart))
* [#870](https://github.com/ember-template-lint/ember-template-lint/pull/870) Fix issue preventing running a subset of rules ([@lifeart](https://github.com/lifeart))

#### :house: Internal
* [#896](https://github.com/ember-template-lint/ember-template-lint/pull/896) Pass `moduleName` and `rawSource` to `Rule` upon creation. ([@rwjblue](https://github.com/rwjblue))
* [#892](https://github.com/ember-template-lint/ember-template-lint/pull/892) Remove reliance on `preprocess` (from `@glimmer/syntax`) ability to accept an array of AST plugins ([@rwjblue](https://github.com/rwjblue))
* [#890](https://github.com/ember-template-lint/ember-template-lint/pull/890) Remove TransformDotComponentInvocation. ([@rwjblue](https://github.com/rwjblue))

#### Committers: 4
- Alex Kanunnikov ([@lifeart](https://github.com/lifeart))
- Bryan Mishkin ([@bmish](https://github.com/bmish))
- Martin Midtgaard ([@initram](https://github.com/initram))
- Robert Jackson ([@rwjblue](https://github.com/rwjblue))

## v1.7.0 (2019-10-31)

#### :rocket: Enhancement
* [#848](https://github.com/ember-template-lint/ember-template-lint/pull/848) Add `no-whitespace-within-word` rule ([@MelSumner](https://github.com/MelSumner))
* [#868](https://github.com/ember-template-lint/ember-template-lint/pull/868) Add `no-meta-redirect-with-time-limit` rule ([@MelSumner](https://github.com/MelSumner))
* [#819](https://github.com/ember-template-lint/ember-template-lint/pull/819) Added `no-whitespace-for-layout` rule ([@MelSumner](https://github.com/MelSumner))

#### Committers: 2
- Melanie Sumner ([@MelSumner](https://github.com/MelSumner))
- [@dependabot-preview[bot]](https://github.com/apps/dependabot-preview)

## v1.6.2 (2019-10-30)

#### :bug: Bug Fix
* [#887](https://github.com/ember-template-lint/ember-template-lint/pull/887) Ensure `no-action` does not error when encountering literals (StringLiteral, BooleanLiteral, etc). ([@lifeart](https://github.com/lifeart))
* [#882](https://github.com/ember-template-lint/ember-template-lint/pull/882) Fix issues when converting dasherized curly component invocation into angle bracket invocation ([@suchitadoshi1987](https://github.com/suchitadoshi1987))

#### :memo: Documentation
* [#877](https://github.com/ember-template-lint/ember-template-lint/pull/877) Document requirement on Node.js >= 6 ([@bmish](https://github.com/bmish))

#### Committers: 3
- Alex Kanunnikov ([@lifeart](https://github.com/lifeart))
- Bryan Mishkin ([@bmish](https://github.com/bmish))
- Suchita Doshi ([@suchitadoshi1987](https://github.com/suchitadoshi1987))

## v1.6.1 (2019-10-28)

#### :bug: Bug Fix
* [#864](https://github.com/ember-template-lint/ember-template-lint/pull/864) Update `no-invalid-interactive` to check for `on` modifier (in addition to `action`). ([@lifeart](https://github.com/lifeart))

#### :house: Internal
* [#874](https://github.com/ember-template-lint/ember-template-lint/pull/874) test-harness: Make it available for (external) plugins ([@dcyriller](https://github.com/dcyriller))

#### Committers: 2
- Alex Kanunnikov ([@lifeart](https://github.com/lifeart))
- Cyrille David ([@dcyriller](https://github.com/dcyriller))

## v1.6.0 (2019-10-22)

#### :rocket: Enhancement
* [#862](https://github.com/ember-template-lint/ember-template-lint/pull/862) ✨Add option --print-pending from ember-cli-template-lint ([@TristanToye](https://github.com/TristanToye))
* [#858](https://github.com/ember-template-lint/ember-template-lint/pull/858) Add `no-action` to `octane` preset configuration. ([@rwjblue](https://github.com/rwjblue))
* [#853](https://github.com/ember-template-lint/ember-template-lint/pull/853) Add `no-action` rule ([@lifeart](https://github.com/lifeart))
* [#783](https://github.com/ember-template-lint/ember-template-lint/pull/783) Add support for reading a file to lint from `process.stdin` (e.g `cat some-file.hbs | ember-template-lint`) ([@sukima](https://github.com/sukima))

#### :bug: Bug Fix
* [#861](https://github.com/ember-template-lint/ember-template-lint/pull/861) Update `no-curly-component-invocation` to allow non-component yielded values to be used with mustaches ([@patocallaghan](https://github.com/patocallaghan))
* [#849](https://github.com/ember-template-lint/ember-template-lint/pull/849) Improve `require-valid-alt-text` rule to catch additional common failure scenarios ([@MelSumner](https://github.com/MelSumner))
* [#846](https://github.com/ember-template-lint/ember-template-lint/pull/846) Update `table-groups` to enforce required ordering of table children ([@initram](https://github.com/initram))
* [#845](https://github.com/ember-template-lint/ember-template-lint/pull/845) Fixed `attribute-indentation` when using triple curlies (non-escaped `MustacheStatement`) ([@initram](https://github.com/initram))
* [#836](https://github.com/ember-template-lint/ember-template-lint/pull/836) Expose internal errors from erroneous config when consuming it ([@ygongdev](https://github.com/ygongdev))

#### :house: Internal
* [#859](https://github.com/ember-template-lint/ember-template-lint/pull/859) Remove `testem` setup. ([@rwjblue](https://github.com/rwjblue))
* [#856](https://github.com/ember-template-lint/ember-template-lint/pull/856) Use @glimmer/syntax directly. ([@rwjblue](https://github.com/rwjblue))
* [#843](https://github.com/ember-template-lint/ember-template-lint/pull/843) Test interactivity of onload for img tags ([@joankaradimov](https://github.com/joankaradimov))
* [#832](https://github.com/ember-template-lint/ember-template-lint/pull/832) Add eslint-plugin-import and enable most rules internally ([@bmish](https://github.com/bmish))
* [#830](https://github.com/ember-template-lint/ember-template-lint/pull/830) Enable optional eslint rules internally ([@bmish](https://github.com/bmish))
* [#829](https://github.com/ember-template-lint/ember-template-lint/pull/829) Add eslint-plugin-eslint-comments internally ([@bmish](https://github.com/bmish))
* [#828](https://github.com/ember-template-lint/ember-template-lint/pull/828) Add eslint-plugin-filenames to enforce kebab-case filenames internally ([@bmish](https://github.com/bmish))
* [#827](https://github.com/ember-template-lint/ember-template-lint/pull/827) Add CI check to ensure yarn.lock is up-to-date ([@bmish](https://github.com/bmish))
* [#826](https://github.com/ember-template-lint/ember-template-lint/pull/826) Start testing with Node 12 ([@bmish](https://github.com/bmish))

#### Committers: 11
- Alex Kanunnikov ([@lifeart](https://github.com/lifeart))
- Bryan Mishkin ([@bmish](https://github.com/bmish))
- Devin Weaver ([@sukima](https://github.com/sukima))
- Joan Karadimov ([@joankaradimov](https://github.com/joankaradimov))
- Martin Midtgaard ([@initram](https://github.com/initram))
- Melanie Sumner ([@MelSumner](https://github.com/MelSumner))
- Pat O'Callaghan ([@patocallaghan](https://github.com/patocallaghan))
- Robert Jackson ([@rwjblue](https://github.com/rwjblue))
- Tristan Toye ([@TristanToye](https://github.com/TristanToye))
- Yicheng (Jerry) Gong ([@ygongdev](https://github.com/ygongdev))
- [@dependabot-preview[bot]](https://github.com/apps/dependabot-preview)

## v1.5.3 (2019-08-20)

#### :bug: Bug Fix
* [#805](https://github.com/ember-template-lint/ember-template-lint/pull/805) Update `no-action-modifiers` and `no-element-event-actions` rules to suggest using the `on` modifier ([@bmish](https://github.com/bmish))
* [#803](https://github.com/ember-template-lint/ember-template-lint/pull/803) Add 'octane' config to export list so it can be used in `.template-lintrc.js` ([@pgengler](https://github.com/pgengler))

#### Committers: 3
- Bryan Mishkin ([@bmish](https://github.com/bmish))
- Phil Gengler ([@pgengler](https://github.com/pgengler))
- [@dependabot-preview[bot]](https://github.com/apps/dependabot-preview)

## v1.5.2 (2019-08-12)

#### :bug: Bug Fix
* [#801](https://github.com/ember-template-lint/ember-template-lint/pull/801) Don't require `alt` on `<img ...attributes>` ([@chancancode](https://github.com/chancancode))

#### :house: Internal
* [#798](https://github.com/ember-template-lint/ember-template-lint/pull/798) Ensure that fundamental setup (docs, tests, exports, etc) is correct when adding new rules ([@lifeart](https://github.com/lifeart))

#### Committers: 2
- Alex Kanunnikov ([@lifeart](https://github.com/lifeart))
- Godfrey Chan ([@chancancode](https://github.com/chancancode))

## v1.5.1 (2019-08-06)

#### :rocket: Enhancement
* [#790](https://github.com/ember-template-lint/ember-template-lint/pull/790) Add "octane" configuration preset. ([@rwjblue](https://github.com/rwjblue))

#### :bug: Bug Fix
* [#796](https://github.com/ember-template-lint/ember-template-lint/pull/796) Allow `{{#-in-element}}` and `{{#in-element}}` for `no-curly-component-invocation` rule ([@mydea](https://github.com/mydea))
* [#791](https://github.com/ember-template-lint/ember-template-lint/pull/791) Ensure table-group rule allows `each`, `each-in`, `let`, and comments ([@mongoose700](https://github.com/mongoose700))

#### Committers: 4
- Bryan Mishkin ([@bmish](https://github.com/bmish))
- Francesco Novy ([@mydea](https://github.com/mydea))
- Michael Peirce ([@mongoose700](https://github.com/mongoose700))
- Robert Jackson ([@rwjblue](https://github.com/rwjblue))

## v1.5.0 (2019-07-31)

#### :rocket: Enhancement
* [#768](https://github.com/ember-template-lint/ember-template-lint/pull/768) Add no-curly-component-invocation rule ([@patocallaghan](https://github.com/patocallaghan))

#### :bug: Bug Fix
* [#788](https://github.com/ember-template-lint/ember-template-lint/pull/788) Add support for handling `<button tabindex={{if this.foo 0 -1}}><button>` to no-positive-tabindex rule ([@lifeart](https://github.com/lifeart))
* [#779](https://github.com/ember-template-lint/ember-template-lint/pull/779) Allow <img onload={{action 'foo'}}> in no-invalid-interactive rule ([@joankaradimov](https://github.com/joankaradimov))
* [#762](https://github.com/ember-template-lint/ember-template-lint/pull/762) Ensure no-outlet-outside-routes allows apps or routes named "components" ([@marcoow](https://github.com/marcoow))

#### :memo: Documentation
* [#775](https://github.com/ember-template-lint/ember-template-lint/pull/775) Add rule documentation to missing rule to docs/rules.md. ([@bmish](https://github.com/bmish))

#### Committers: 5
- Alex Kanunnikov ([@lifeart](https://github.com/lifeart))
- Bryan Mishkin ([@bmish](https://github.com/bmish))
- Joan Karadimov ([@joankaradimov](https://github.com/joankaradimov))
- Marco Otte-Witte ([@marcoow](https://github.com/marcoow))
- Pat O'Callaghan ([@patocallaghan](https://github.com/patocallaghan))

## v1.4.0 (2019-07-12)

#### :rocket: Enhancement
* [#759](https://github.com/ember-template-lint/ember-template-lint/pull/759) Deprecate `img-alt-attributes` rule in favor of `require-valid-alt-text` ([@bmish](https://github.com/bmish))
* [#753](https://github.com/ember-template-lint/ember-template-lint/pull/753) Add `no-unnecessary-component-helper` rule ([@bmish](https://github.com/bmish))
* [#518](https://github.com/ember-template-lint/ember-template-lint/pull/518) Add blacklist support to simple-unless rule ([@mattbalmer](https://github.com/mattbalmer))

#### :bug: Bug Fix
* [#772](https://github.com/ember-template-lint/ember-template-lint/pull/772) Fix `no-element-event-actions` rule to ignore case when checking the DOM event attribute name (should handle either `onclick` or `ONCLICK`) ([@bmish](https://github.com/bmish))
* [#773](https://github.com/ember-template-lint/ember-template-lint/pull/773) Fix `no-invalid-interactive` rule to consider any DOM event attribute usage as adding interactivity to an element ([@bmish](https://github.com/bmish))

#### Committers: 3
- Bryan Mishkin ([@bmish](https://github.com/bmish))
- Matt Balmer ([@mattbalmer](https://github.com/mattbalmer))
- [@dependabot-preview[bot]](https://github.com/apps/dependabot-preview)

## v1.3.0 (2019-06-19)

#### :rocket: Enhancement
* [#742](https://github.com/ember-template-lint/ember-template-lint/pull/742) Update `table-groups` rule to allow `{{#some-component tagName="tbody"}}{{/some-component}}` to be a child of `table` ([@bmish](https://github.com/bmish))

#### :bug: Bug Fix
* [#750](https://github.com/ember-template-lint/ember-template-lint/pull/750) Ensure custom rules can be disabled with inline comments. ([@rwjblue](https://github.com/rwjblue))

#### :memo: Documentation
* [#744](https://github.com/ember-template-lint/ember-template-lint/pull/744) Tweak error message for `no-element-event-actions` rule. ([@bmish](https://github.com/bmish))
* [#740](https://github.com/ember-template-lint/ember-template-lint/pull/740) Fix rule ordering and incorrect rule name in plugin documentation ([@bmish](https://github.com/bmish))

#### :house: Internal
* [#738](https://github.com/ember-template-lint/ember-template-lint/pull/738) Add support for new node types to the AST ([@CvX](https://github.com/CvX))

#### Committers: 4
- Bryan Mishkin ([@bmish](https://github.com/bmish))
- Jarek Radosz ([@CvX](https://github.com/CvX))
- Robert Jackson ([@rwjblue](https://github.com/rwjblue))
- [@dependabot-preview[bot]](https://github.com/apps/dependabot-preview)

## v1.2.0 (2019-06-12)

#### :rocket: Enhancement
* [#733](https://github.com/ember-template-lint/ember-template-lint/pull/733) Add new rule: `no-obsolete-elements` ([@MelSumner](https://github.com/MelSumner))
* [#714](https://github.com/ember-template-lint/ember-template-lint/pull/714) Expose rule test harness for use by custom rule authors. ([@gabrielcsapo](https://github.com/gabrielcsapo))
* [#631](https://github.com/ember-template-lint/ember-template-lint/pull/631) Add rule: [A11y] `require-iframe-title` ([@lifeart](https://github.com/lifeart))
* [#681](https://github.com/ember-template-lint/ember-template-lint/pull/681) Update `table-groups` rule to allow `{{yield}}` inside `<table>` ([@sohara](https://github.com/sohara))
* [#633](https://github.com/ember-template-lint/ember-template-lint/pull/633) Add rule: [A11y] `no-positive-tabindex` ([@lifeart](https://github.com/lifeart))
* [#624](https://github.com/ember-template-lint/ember-template-lint/pull/624) Add rule: [A11y]`require-valid-alt-text` ([@lifeart](https://github.com/lifeart))
* [#628](https://github.com/ember-template-lint/ember-template-lint/pull/628) Add rule: [A11y] `no-abstract-roles` ([@lifeart](https://github.com/lifeart))
* [#721](https://github.com/ember-template-lint/ember-template-lint/pull/721) Allow `{{some-component tagName="tbody"}}` to be a child of a `table` ([@raycohen](https://github.com/raycohen))
* [#672](https://github.com/ember-template-lint/ember-template-lint/pull/672) Add `allowDynamicStyles` option to `no-inline-styles` lint rule ([@bmish](https://github.com/bmish))
* [#638](https://github.com/ember-template-lint/ember-template-lint/pull/638) Update `table-groups` rule to allow comments inside `<table>` ([@lifeart](https://github.com/lifeart))
* [#614](https://github.com/ember-template-lint/ember-template-lint/pull/614) Add rule: `no-element-event-actions` ([@bmish](https://github.com/bmish))

#### :bug: Bug Fix
* [#737](https://github.com/ember-template-lint/ember-template-lint/pull/737) Allow `onerror` for `img` elements in `no-invalid-interactive` rule ([@elidupuis](https://github.com/elidupuis))
* [#730](https://github.com/ember-template-lint/ember-template-lint/pull/730) Ensure console output is completed before exiting `ember-template-lint` executable ([@john-kurkowski](https://github.com/john-kurkowski))
* [#709](https://github.com/ember-template-lint/ember-template-lint/pull/709) Update `@glimmer/compiler` to avoid errors when forwarding element modifiers to component invocations ([@dmzza](https://github.com/dmzza))
* [#639](https://github.com/ember-template-lint/ember-template-lint/pull/639) Fix `no-bare-strings` to allow whitelisting empty string ([@lifeart](https://github.com/lifeart))
* [#618](https://github.com/ember-template-lint/ember-template-lint/pull/618) Allow `{{else}} {{#unless ...}}` in the `simple-unless` and `no-negated-condition` rules ([@bmish](https://github.com/bmish))
* [#613](https://github.com/ember-template-lint/ember-template-lint/pull/613) Avoid suggesting `unless` with helpers in condition in `no-negated-condition` rule ([@bmish](https://github.com/bmish))

#### :memo: Documentation
* [#678](https://github.com/ember-template-lint/ember-template-lint/pull/678) Add documentation on how to ignore modules when using ember-template-lint and ember-cli-template-lint together ([@DingoEatingFuzz](https://github.com/DingoEatingFuzz))
* [#695](https://github.com/ember-template-lint/ember-template-lint/pull/695) Fixed 404 URL in `sourceForNode` comment ([@kevinansfield](https://github.com/kevinansfield))
* [#686](https://github.com/ember-template-lint/ember-template-lint/pull/686) Fix link to spec in `self-closing-void-elements` documentation ([@woprandi](https://github.com/woprandi))
* [#675](https://github.com/ember-template-lint/ember-template-lint/pull/675) Add allowed example to `no-bare-strings` rule documentation ([@bmish](https://github.com/bmish))
* [#671](https://github.com/ember-template-lint/ember-template-lint/pull/671) Add command for generating pending list to README ([@TristanToye](https://github.com/TristanToye))
* [#670](https://github.com/ember-template-lint/ember-template-lint/pull/670) Fix a typo in the `style-concatenation` rule documentation ([@dmzza](https://github.com/dmzza))
* [#652](https://github.com/ember-template-lint/ember-template-lint/pull/652) Update documentation to show `no-element-event-actions` and `no-action-modifiers` as related rules ([@keanedawg](https://github.com/keanedawg))
* [#641](https://github.com/ember-template-lint/ember-template-lint/pull/641) Add template for writing documentation for new rules ([@bmish](https://github.com/bmish))

#### :house: Internal
* [#627](https://github.com/ember-template-lint/ember-template-lint/pull/627) Add `-test` suffix to some test files that were not running in CI ([@bmish](https://github.com/bmish))

#### Committers: 16
- Alex Kanunnikov ([@lifeart](https://github.com/lifeart))
- Bryan Mishkin ([@bmish](https://github.com/bmish))
- Cameron Fife ([@keanedawg](https://github.com/keanedawg))
- David Mazza ([@dmzza](https://github.com/dmzza))
- Eli Dupuis ([@elidupuis](https://github.com/elidupuis))
- Gabriel Csapo ([@gabrielcsapo](https://github.com/gabrielcsapo))
- John Kurkowski ([@john-kurkowski](https://github.com/john-kurkowski))
- Kevin Ansfield ([@kevinansfield](https://github.com/kevinansfield))
- Melanie Sumner ([@MelSumner](https://github.com/MelSumner))
- Michael Lange ([@DingoEatingFuzz](https://github.com/DingoEatingFuzz))
- Ray Cohen ([@raycohen](https://github.com/raycohen))
- Robert Jackson ([@rwjblue](https://github.com/rwjblue))
- Sean O'Hara ([@sohara](https://github.com/sohara))
- Tristan Toye ([@TristanToye](https://github.com/TristanToye))
- William Oprandi ([@woprandi](https://github.com/woprandi))
- [@dependabot-preview[bot]](https://github.com/apps/dependabot-preview)

## v1.1.0 (2019-01-16)

#### :rocket: Enhancement
* [#609](https://github.com/ember-template-lint/ember-template-lint/pull/609) Add 'no-negated-condition' rule ([@bmish](https://github.com/bmish))
* [#573](https://github.com/ember-template-lint/ember-template-lint/pull/573) Allow RegExp's with no-implicit-this  ([@iki6](https://github.com/iki6))

#### :bug: Bug Fix
* [#559](https://github.com/ember-template-lint/ember-template-lint/pull/559) Added video and audio with control attribute as interactive elements ([@HenryVonfire](https://github.com/HenryVonfire))
* [#607](https://github.com/ember-template-lint/ember-template-lint/pull/607) Always ignore dist, tmp, node_modules by default. ([@jasonmit](https://github.com/jasonmit))
* [#600](https://github.com/ember-template-lint/ember-template-lint/pull/600) Add {{welcome-page}} to default allowed list for no-implicit-this. ([@rwjblue](https://github.com/rwjblue))

#### :memo: Documentation
* [#608](https://github.com/ember-template-lint/ember-template-lint/pull/608) Improve clarity of descriptions and examples in rule docs. ([@bmish](https://github.com/bmish))
* [#606](https://github.com/ember-template-lint/ember-template-lint/pull/606) Fix typo in 'no-unnecessary-concat' doc migration regexp. ([@bmish](https://github.com/bmish))

#### :house: Internal
* [#458](https://github.com/ember-template-lint/ember-template-lint/pull/458) Add prettier. ([@rwjblue](https://github.com/rwjblue))

#### Committers: 5
- Bryan Mishkin ([@bmish](https://github.com/bmish))
- Jason Mitchell ([@jasonmit](https://github.com/jasonmit))
- Robert Jackson ([@rwjblue](https://github.com/rwjblue))
- [@HenryVonfire](https://github.com/HenryVonfire)
- [@iki6](https://github.com/iki6)

## v1.0.0 (2019-01-08)

#### :boom: Breaking Change
* [#599](https://github.com/ember-template-lint/ember-template-lint/pull/599) Remove attribute-indentation from recommended config. ([@rwjblue](https://github.com/rwjblue))

#### :rocket: Enhancement
* [#598](https://github.com/ember-template-lint/ember-template-lint/pull/598) Add lerna-changelog for changelog generation. ([@rwjblue](https://github.com/rwjblue))
* [#582](https://github.com/ember-template-lint/ember-template-lint/pull/582) Ensure absolute paths are normalized when checking modules for "pending" status ([@xcambar](https://github.com/xcambar))
* [#584](https://github.com/ember-template-lint/ember-template-lint/pull/584) feat: add rule 'no-extra-mut-helper-argument'. ([@bmish](https://github.com/bmish))
* [#528](https://github.com/ember-template-lint/ember-template-lint/pull/528) Add option to executable for specifying a custom config path ([@krivaten](https://github.com/krivaten))
* [#535](https://github.com/ember-template-lint/ember-template-lint/pull/535) Add no-action-modifiers rule ([@bendemboski](https://github.com/bendemboski))

#### :bug: Bug Fix
* [#597](https://github.com/ember-template-lint/ember-template-lint/pull/597) Fix config resolution with Yarn PnP. ([@rwjblue](https://github.com/rwjblue))
* [#592](https://github.com/ember-template-lint/ember-template-lint/pull/592) fix: errors from 'simple-unless' rule with empty unless usage ([@bmish](https://github.com/bmish))
* [#591](https://github.com/ember-template-lint/ember-template-lint/pull/591) feat: update 'style-concatenation' rule to catch an unsafe usage of the 'concat' helper. ([@bmish](https://github.com/bmish))
* [#580](https://github.com/ember-template-lint/ember-template-lint/pull/580) Ensure failure when invalid config path is provided. ([@xcambar](https://github.com/xcambar))
* [#568](https://github.com/ember-template-lint/ember-template-lint/pull/568) Fix contextual component error message in attribute-indentation and block-indentation rules ([@HodofHod](https://github.com/HodofHod))

#### :memo: Documentation
* [#590](https://github.com/ember-template-lint/ember-template-lint/pull/590) docs: improve organization, formatting, and consistency for rule docs. ([@bmish](https://github.com/bmish))
* [#589](https://github.com/ember-template-lint/ember-template-lint/pull/589) docs: reorganize, reformat, add links, and add examples to improve doc for 'style-concatenation' rule. ([@bmish](https://github.com/bmish))
* [#574](https://github.com/ember-template-lint/ember-template-lint/pull/574) Fix typo in no-implicit-this documentation ([@efx](https://github.com/efx))
* [#564](https://github.com/ember-template-lint/ember-template-lint/pull/564) Removed ember-i18n recommendation in no-bare-string documentation ([@Alonski](https://github.com/Alonski))
* [#563](https://github.com/ember-template-lint/ember-template-lint/pull/563) Add an example of how to ignore files to the README ([@h2blake](https://github.com/h2blake))
* [#547](https://github.com/ember-template-lint/ember-template-lint/pull/547) Fix typo in table-groups rule documentation ([@evoactivity](https://github.com/evoactivity))
* [#544](https://github.com/ember-template-lint/ember-template-lint/pull/544) Fix attribute-indentation rule documentation to comply with default config ([@benmurden](https://github.com/benmurden))
* [#541](https://github.com/ember-template-lint/ember-template-lint/pull/541) Fix attribute-indentation rule documentation to comply with default config ([@benmurden](https://github.com/benmurden))
* [#540](https://github.com/ember-template-lint/ember-template-lint/pull/540) Small tweaks to `no-shadowed-elements` docs ([@sduquej](https://github.com/sduquej))
* [#515](https://github.com/ember-template-lint/ember-template-lint/pull/515) Add documentation for no-shadowed-elements rule ([@Willibaur](https://github.com/Willibaur))
* [#538](https://github.com/ember-template-lint/ember-template-lint/pull/538) Fix links and markdown styling ([@scottwernervt](https://github.com/scottwernervt))

#### :house: Internal
* [#570](https://github.com/ember-template-lint/ember-template-lint/pull/570) TravisCI: Remove deprecated `sudo: false` option ([@Turbo87](https://github.com/Turbo87))

#### Committers: 16
- Alon Bukai ([@Alonski](https://github.com/Alonski))
- Ben Demboski ([@bendemboski](https://github.com/bendemboski))
- Ben Murden ([@benmurden](https://github.com/benmurden))
- Bryan Mishkin ([@bmish](https://github.com/bmish))
- Eli Flanagan ([@efx](https://github.com/efx))
- Heather Blake ([@h2blake](https://github.com/h2blake))
- Kris Van Houten ([@krivaten](https://github.com/krivaten))
- Liam Potter ([@evoactivity](https://github.com/evoactivity))
- Robert Jackson ([@rwjblue](https://github.com/rwjblue))
- Sander Steenhuis ([@Redsandro](https://github.com/Redsandro))
- Scott Werner ([@scottwernervt](https://github.com/scottwernervt))
- Sebastián Duque ([@sduquej](https://github.com/sduquej))
- Tobias Bieniek ([@Turbo87](https://github.com/Turbo87))
- William Bautista ([@Willibaur](https://github.com/Willibaur))
- Xavier Cambar ([@xcambar](https://github.com/xcambar))
- [@HodofHod](https://github.com/HodofHod)

## v1.0.0-beta.6

- Fix a number of issues with attribute-indentation:
  - Ensure contextual component indentation / closing indentation is properly enforced.
  - Ensure block opening indentation is properly detected when the block itself is indented.
  - Ensure element modifiers are handled and do cause elements to fail
    attribute-indentation (note: this requires that all element modifiers are
    **after** all attributes).

## v1.0.0-beta.5

- Refactor `linebreak-style` rule to add:
  - `system` setting which enforces current system native line endings
  - `true` value now prevents _mixing_ line endings (as opposed to enforcing a specific one)
- Fix a number of issues with `attribute-indentation`:
  - Ensure that using a value-less attribute does **not** cause following attributes to be considered the wrong indentation
  - Ensure that mustache invocation from within an ElementNode uses the correct indentation
  - Add configuration to control where the `>` / `/>` or `}}` of the open element/mustache go
    - 'new-line' - requires the closing symbol on a new line (outdented)
    - 'last-attribute' - requires the closing symbol to be directly after the last attribute
- Ensure invalid config errors are properly bubbled to the console
- Update `simple-unless` to allow either `maxHelpers` or `whitelist` or both together

## v1.0.0-beta.4

- Ensure the `no-implicit-this` rule allows `hasBlock` / `has-block` without arguments.
- Ensure `no-ambiguous-elements` rule does not mark angle bracket invocation of yielded block param paths as invalid.

## v1.0.0-beta.3

- Fix issue causing `node_modules` to be scanned when running `ember-template-lint .`.

## v1.0.0-beta.2

- Fix issue with `attribute-indentation` rule parsing of element nodes.
- Add `no-quoteless-attributes` rule. See the [rule documentation](https://github.com/ember-template-lint/ember-template-lint/blob/master/docs/rule/no-quoteless-attributes.md) for details.
- Add `no-quoteless-attributes` to the default `recommended` configuration.
-
## v1.0.0-beta.1

- Tweak bin script so that it automatically ignores any files ignored by `.gitignore`.
- Drop support for Node 4, 5, 7, and 9.
- Update `attribute-indentation`'s default `true` config to include processing of elements.
- Make `0-8-recommended` configuration (to make upgrading a bit easier for folks.
- Change "recommended" configuration
  - To be added to the recommended config for 0.9.0:
    - `no-inline-styles`
    - `linebreak-style`
    - `no-duplicate-attributes`
    - `table-groups`
    - `attribute-indentation`
    - `no-unnecessary-concat`
    - `no-input-block`
    - `no-input-tagname`
    - `no-unbound`
    - `no-outlet-outside-routes`
    - `no-partial`
    - `quotes`
    - `no-attrs-in-components`
    - `no-shadowed-elements`
  - To be removed from the recommended config for 0.9.0:
    - `deprecated-inline-view-helper`


## v0.8.23

- Fix regression in `no-unused-block-params` rule.
- Add support for element validation to `attribute-indentation` rule (enableable via the `process-elements` configuration option).

## v0.8.22

- Add `link-href-attributes` rule to forbid `a` elements without an `href` attribute.

## v0.8.21

- Add `--quiet` option to command line interface. Similar to the same option in `eslint` the `--quiet` prevents warnings from being printed.
- Fix issue with block param scope tracking (from `BlockStatement`s) included in prior versions.

## v0.8.20

- Fix issue with using literals in mustaches (e.g. `{{false}}`).

## v0.8.19

### Bugfixes

- Update to latest `@glimmer/compiler` (0.35.5).
- Correct naming of `no-attrs-in-components` rule (deprecating `no-attr-in-components`).
- Add line/column information to fatal / parsing errors.
- Deprecate `no-trailing-dot-in-path-expression` rule (it is now directly enforced by Glimmer itself).
- Update `invocation-blacklist` rule to accomodate angle bracket invocation.
- Update `no-unused-block-param` rule to accomodate angle bracket invocation.
- Add `Plugin.prototype.isLocal` to test if a given node is derived from a block param.
- Add ability to configure the indentation level for `attribute-indentation` rule.

### New Rules

- Add `no-implicit-this` rule. See [the documentation](https://github.com/ember-template-lint/ember-template-lint/blob/master/docs/rule/no-implicit-this.md) for more details.
- Add `no-shadowed-elements` rule.

## 0.8.18

- Ensure `no-nested-interactive` rule does not flag angle bracket invoked components.

## 0.8.17

- Fix issue with rule deprecation (introduced in 0.8.16). This was causing
  deprecated rules that were configured properly to "loose" their config.
- Ensure reported errors include line and column numbers.

## 0.8.16

- Add `invocable-blacklist` rule allowing specific invokables to be disabled
  (e.g. you want to forbid a `stinky-garbage` component or helper from usage in
  your app).
- Fix various ordering issues with `link-rel-noopener` rule (combinations of
  `noreferrer` and `noopener` would incorrectly be marked as invalid).
- Fix issues with templates with a string literal inside mustaches (e.g. `{{"foo"}}`).
- Remove `tabpanel` from being considered an interactive element.
- Add `aria-label`, `aria-placeholder`, `aria-roledescription`,
  `aria-valuetext` to be considered as part of the `no-bare-strings` rule.
- Rename a number of rules for consistency. A deprecation message will be
  emitted when the deprecated name is used in your applications configuration:
  - `inline-styles` -> `no-inline-styles`
  - `bare-strings` -> `no-bare-strings`
  - `html-comments` -> `no-html-comments`
  - `invalid-interactive` -> `no-invalid-interactive`
  - `nested-interactive` -> `no-nested-interactive`
  - `triple-curlies` -> `no-triple-curlies`
  - `unused-block-params` -> `no-unused-block-params`

## 0.8.15

- add whitelist to simple-unless [#356](https://github.com/rwjblue/ember-template-lint/pull/356)
- add no-partial rule [#369](https://github.com/rwjblue/ember-template-lint/pull/369)
- unused-block-params: Disable rule when partial is used in scope [#368](https://github.com/rwjblue/ember-template-lint/pull/368)
- Remove unused `lodash` dependency [#367](https://github.com/rwjblue/ember-template-lint/pull/367)
- add no-unnecessary-concat rule [#365](https://github.com/rwjblue/ember-template-lint/pull/365)
- update @glimmer/compiler to version 0.32.3 [#362](https://github.com/rwjblue/ember-template-lint/pull/362)
- Remove explicit `@glimmer/syntax` dependency [#363](https://github.com/rwjblue/ember-template-lint/pull/363)
- add no-outlet-outside-routes rule [#359](https://github.com/rwjblue/ember-template-lint/pull/359)
- add no-input-block and no-input-tagname rules [#361](https://github.com/rwjblue/ember-template-lint/pull/361)
- add no-unbound rule [#360](https://github.com/rwjblue/ember-template-lint/pull/360)
- fix attribute-indentation) [#358](https://github.com/rwjblue/ember-template-lint/pull/358)
- fix eol-last [#344](https://github.com/rwjblue/ember-template-lint/pull/344)
- fix attribute-indentation [#334](https://github.com/rwjblue/ember-template-lint/pull/334)
- Allow form elements to have reset actions [#355](https://github.com/rwjblue/ember-template-lint/pull/355)
- No trailing dot(s) in a path expression [#342](https://github.com/rwjblue/ember-template-lint/pull/342)
- Allow sharing and extending configs [#322](https://github.com/rwjblue/ember-template-lint/pull/322)
- table-groups improvements [#335](https://github.com/rwjblue/ember-template-lint/pull/335)

## 0.8.14

- Ensure that the configuration objects are not mutated.

## 0.8.13

- Add new `quotes` rule. Examples:

Enforce either:

```hbs
<div class="my-class">test</div>
{{my-helper "hello there"}}
```

or:

```hbs
<div class='my-class'>test</div>
{{my-helper 'hello there'}}
```

You can read more about the rule [in the documentation](https://github.com/rwjblue/ember-template-lint/blob/master/docs/rule/quotes.md).

## 0.8.12

- Ensure packages required by the executable script are dependencies. This fixes issues when using `ember-template-lint` as a globally installed package.

## 0.8.11

- Fix issue with `attribute-indentation` rule (reporting incorrect indentation for multiple valid invocations).

## 0.8.10

- Add new `no-trailing-spaces` rule. Examples:

Bad:

```hbs
<div>test</div>//••
//•••••
```

Good:

```hbs
<div>test</div>//
//
```

You can read more about the rule [in the documentation](https://github.com/rwjblue/ember-template-lint/blob/master/docs/rule/no-trailing-spaces.md).

- Add new `eol-last` rule. Examples:

Enforce either:

```hbs
<div>test</div>
```

or:

```hbs
<div>test</div>

```

You can read more about the rule [in the documentation](https://github.com/rwjblue/ember-template-lint/blob/master/docs/rule/eol-last.md).

## 0.8.9

- Add support for `colgroup` and `caption` to `table-groups` rule.
- Colorize the error severity in the console output.

## 0.8.8

- Add new `table-groups` rule. Examples:

The rule forbids the following:

```hbs
<table>
  <tr>
    <td></td>
  </tr>
</table>
```

```hbs
<table>
  {{some-thing content=content}}
</table>
```

Instead, you should write your table as:

```hbs
<table>
  <tbody>
    <tr>
      <td></td>
    </tr>
  </tbody>
</table>
```

```hbs
<table>
  <tbody>
    {{some-thing content=content}}
  </tbody>
</table>
```

You can read more about the rule [in the documentation](https://github.com/rwjblue/ember-template-lint/blob/master/docs/rule/table-groups.md).

## 0.8.7

- Ensure that the contents of else blocks (a.k.a. `inverse` blocks) are checked for indentation.

## 0.8.6

- Fix error in `simple-unless` rule when an `{{if` or `{{unless` block was empty.

## 0.8.5

- Add new `template-length` rule. When enabled, this rule restricts the total number of lines in a template file to the configured number. You can read more about the rule (and configuration) [in the documentation](https://github.com/rwjblue/ember-template-lint/blob/master/docs/rule/template-length.md).

## 0.8.4

- Add new `attribute-indentation` rule.  Examples:

``` hbs
{{! good }}

{{foo-bar baz="bat" derp="qux"}}

{{foo-bar
  baz="bat"
  derp="qux"
}}

{{#foo-bar
  baz="bat"
  derp="qux"
as |foo|}}
  stuff here
{{/foo-bar}}

{{#foo-bar baz="bat" derp="qux" as |foo|}}
  stuff here
{{/foo-bar}}
```

``` hbs
{{! bad }}

{{foo-bar baz="bat"
  derp="qux"
}}

{{foo-bar
baz="bat"
derp="qux"
}}

{{foo-bar
  baz="bat"
  derp="qux"}}
```

You can read more about the rule (and configuration) [in the documentation](https://github.com/rwjblue/ember-template-lint/blob/master/docs/rule/attribute-indentation.md).


## 0.8.3

- Update @glimmer packages to 0.27.0.
- Update `block-indentation` rule to allow `{{#if foo}}stuff{{else}}stuff{{/if}}`.
- Fix error being thrown by `linebreak-style` rule when dynamic attributes were being used (e.g. `<img alt="example" src={{some/thing here}}>`).

## 0.8.2

- Add new rule `no-duplicate-attributes` to prevent duplicating the same attributes in a single mustache/block/element. Read the [documentation](https://github.com/rwjblue/ember-template-lint/blob/master/docs/rule/no-duplicate-attributes.md) for more details.
- Add new rule `linkbreak-style` to ensure all templates use the same style of linebreaks throughout the template. Read the [documentation](https://github.com/rwjblue/ember-template-lint/blob/master/docs/rule/linebreak-style.md) for more details.

## 0.8.1

- Fix issue with console output formatting to avoid noisy console output when no errors are present.

## 0.8.0

- Refactor the console output formatter to be a much closer match to ESLint output (changes the signature of `Linter.errorsToMessages`).

## 0.7.4

- Cleanup dependencies (remove unused, update versions to latest, etc).
- Move rule documentation out of the `README.md` and into `docs/rules/<rule-name>.md` to make it simpler to reason about and link to documentation by rule.
- Add `require` as an option to `self-closing-void-elements`. Use this value if you would like to _require_ that all void elements are self closing (e.g. you require `<img />`).

## 0.7.3

- Move `strip-bom` to `dependencies` (was mistakenly a `devDependency`).

## 0.7.2

- Prevent errors when using contextual components.

## 0.7.1

- Prevent errors within the `bare-strings` rule for `<input placeholder="{{foo}}.">`

## 0.7.0

- Add support for user supplied rules and configuration. Please review [the documentation](https://github.com/rwjblue/ember-template-lint/blob/master/docs/plugins.md) for more details.
- Add `ember-template-lint` command line script. This enable much easier running of the linter from the command line, editor plugins, etc. Supports `--json` flag to enable easier consumption by tools. See [documentation](https://github.com/rwjblue/ember-template-lint#cli-executable) for more details.
- Allow `rel=noreferrer` to satisfy the `link-rel-noopener` rule.
- Add `inline-styles` rule, which forbids using the `style` attribute in HTML elements.
- Drop support for Node < 4.
- Fix a number of issues with `block-indentation` rule when using "whitespace control" characters (e.g. `{{~if foo~}}`).
- Add support for globs in `.template-lintrc.js`'s `ignore` option.
- Add `simple-unless` rule which forbids using `{{unless` with an inverse (or from an inverse), and with complex helper invocations as the predicate.

  ```hbs
  {{! good }}

  <div class="{{unless foo "bar"}}"></div>
  {{#unless something}}
  {{/unless}}

  {{! bad }}

  {{#unless something}}
  {{else}}
  {{/unless}}


  {{#unless (complex (helper (invocation)))}}
  {{/unless}}
  ```
- Add `simple-unless` to the recommended configuration.
- Allow `<form onsubmit={{action 'foo'}}></form>` from the `invalid-interactive` rule.
- Remove `deprecated-each-syntax` from `recommended` config.
- Add configurable option to `link-rel-noopener` to require **both** `noopener` and `noreferrer`. See the [documentation](https://github.com/rwjblue/ember-template-lint#link-rel-noopener) for more details.
- Update to leverage ES2015 features that are supported in Node 4.
- Added `no-log` and `no-debugger` rules. These rules forbid usage of `{{log}}` and `{{debugger}` helpers, which should be used only for local debugging and never checked in.
- Fix issues around templates including a [Byte Order Mark](https://en.wikipedia.org/wiki/Byte_order_mark).
- Upgrade underlying engine to leverage `@glimmer/compiler@0.25.1`. Includes much smaller footprint, better location support, easier to use plugin API.
- Change API around `Rule` definition. A simple `class extends Rule { }` is all that is required.


## v0.6.3

- Add support for Handlebars comments.

  A few new types of control statements are now available:
    * `{{! template-lint-enable some-rule-name }}` - This will enable the rule `some-rule-name` with the default configuration (from `.template-lintrc.js`) or `true` (if not present in the config file). This can be ran for multiple rules at once (i.e. `{{! template-lint-enable bare-strings some-other-thing }}`).
    * `{{! template-lint-disable some-rule-name }}` - This will disable the rule `some-rule-name`. Multiple rules can be provided at once (i.e. `{{! template-lint-disable bare-strings some-other-thing }}`).
    * `{{! template-lint-configure some-rule-name { "whitelist": ["some", "valid", "json"] } }}` - This configures the rule `some-rule-name` with the `JSON.parse()`'ed result of the second argument.  The configure instruction only applies toa  single rule at a time.

  These configuration instructions do not modify the rule for the rest of the template, but instead only modify it within whatever DOM scope the comment instruction appears.

  An instruction will apply to all later siblings and their descendants:

  ```hbs
  {{! disable for <p> and <span> and their contents, but not for <div> or <hr> }}
  <div>
    <hr>
    {{! template-lint-disable }}
    <p>
      <span>Hello!</span>
    </p>
  </div>
  ```

  An in-element instruction will apply to only that element:

  ```hbs
  {{! enable for <p>, but not for <div>, <hr> or <span> }}
  <div>
    <hr>
    <p {{! template-lint-enable }}>
      <span>Hello!</span>
    </p>
  </div>
  ```

  An in-element instruction with the -tree suffix will apply to that element and all its descendants:

  ```hbs
  {{! configure for <p>, <span> and their contents, but not for <div> or <hr> }}
  <div>
    <hr>
    <p {{! template-lint-configure-tree block-indentation "tab" }}>
      <span>Hello!</span>
    </p>
  </div>
  ```

- Deprecate using HTML comments for enabling/disabling rules. Support for HTML comments will be removed in v0.7.0.

## v0.6.2

- Add `ignore` to allowed configuration values. `ignore` is an array of moduleId's that are to be completely ignored. This is similar (but different) from `pending`.
- Add `unused-block-params` rule. The following example would fail this rule (since it has an unused block param `index`):

```hbs
{{#each foo as |bar index|}}
  {{bar}}
{{/each}}
```
- Update `img-alt-attributes` rule to allow `<img alt>` and `<img alt="">`.
- Update `invalid-interactive` rule to allow `<form {{action 'foo' on="submit"}}>`.


## v0.6.1

- Fix issue with new `deprecated-inline-view-helper` (throwing error when parsing mustache statements).

## v0.6.0

- Add `invalid-interactive` to recommended rules.
- Add `img-alt-attributes` to recommended rules.
- Add `style-concatenation` to recommended rules.
- Add `deprecated-inline-view-helper` to recommended rules.
- Add `link-rel-noopener` to recommended rules.
- Remove support for Node 0.10.

## v0.5.18

- Add `deprecated-inline-view-helper` rule. Usage of `{{view` / `{{#view` helper and `{{view.path.here}}` were deprecated in Ember 1.13, and subsequently removed in Ember 2.0.
  This rule flags these usages.

## v0.5.17

- Fix issue with the `invalid-interactive` rule not honoring the documented `additonalInteractiveTags` option.

## v0.5.16

- Fix issue with `link-rel-noopener` rule when using properly with a listing (i.e. `rel="noopener noreferrer"`).
- Add `inline-link-to` rule to prevent usage of inline `{{link-to`.
- Add `style-concatenation` rule. This prevents the usage of `<div style="{{make-background url}}">` (quoted value with any dynamic segments) but allows
  `<div style={{make-background url}}>`.

## v0.5.15

- Fix issue causing `<iframe>` to be detected as `{{#if`.
- Add `link-rel-noopener` rule. This rule requires that any `<a target="_blank">` have a `rel="noopener"`. This prevents the newly opened window from having access
  to the opener (and helps prevent a number of phishing attacks).

## v0.5.14

- Fix `invalid-indentation` rule to allow scenarios where the opening and closing elements can have no space between. For example:

```hbs
<textarea
    class="form-control"
    id="job-instructions"
    rows="3"
    placeholder="Do it well"
    value={{job.instructions}}
    oninput={{action 'updateInstructions' value='target.value'}}></textarea>
```

  If the above `</textarea>` had been after a newline and indented properly, the default contents of the textarea would then include that whitespace. The rule now enforces
  that there be no child elements within a given block.

- Remove a few ARIA roles that were incorrectly flagging things as interactive elements (i.e. `dialog` and `alertdialog`).

## v0.5.13

- Fix bug with `invalid-interactive` rule incorrectly flagging valid elements.

## v0.5.12

- Change `nested-interactive` rule to ignore elements using `tabindex` when determining if a parent element is interactive. `tabindex` is still used
  for detecting all child elements once already inside of another interactive element.
- Fix various issues with `nested-interactive` and `<label>`.
  - Consider `<label>` an interactive element.
  - Specifically handle the various edge cases of having `<label><input></label>`.
  - Prevent multiple interactive elements inside of a `<label>`.
- Fix bugs with the `invalid-indentation` around escaped mustaches and raw blocks.
- Add `invalid-interactive` rule ([full documentation](https://github.com/rwjblue/ember-template-lint#invalid-interactive)).
  Adding interactivity to an element that is not naturally interactive content leads to a very poor experience for
  users of assistive technology (i.e. screen readers). In order to ensure that screen readers can provide useful information
  to their users, we should add an appropriate `role` attribute when the underlying element would not have made that
  role obvious.

  This rule forbids the following:

```hbs
<div {{action 'foo'}}></div>
```

  Instead, you should add a `role` to the element in question so that the A/T is aware that it is interactive:

```hbs
<div role="button" {{action "foo"}}></div>
```

- Add `img-alt-attributes` rule ([full documentation](https://github.com/rwjblue/ember-template-lint#img-alt-attributes)).
  An `<img>` without an `alt` attribute is essentially invisible to assistive technology (i.e. screen readers).
  In order to ensure that screen readers can provide useful information, we need to ensure that all `<img>` elements
  have an `alt` specified. See [WCAG Suggestion H37](https://www.w3.org/TR/WCAG20-TECHS/H37.html).

  The rule forbids the following:

```hbs
<img src="rwjblue.png">
```

  Instead, you should write the template as:

```hbs
<img src="rwjblue.png" alt="picture of Robert Jackson">
```

## v0.5.11

- Add internal helper for determining if a given element is an interactive element.
- Update `nested-interactive` rule to use the new `isInteractiveElement` helper function.
- Change `nested-interactive` configuration.  Now uses an object (instead of an array). Example:

```js
rules: {
  'nested-interactive': {
    ignoredTags: ['a', 'button'], // list of tag names to ignore
    ignoreTabindex: true, // ignore the tabindex check
    ignoreUsemapAttribute: ['img', 'object'], // ignore `usemap` check for specific tag names
    additionalInteractiveTags: ['some-custom-tag'], // not sure this is needed, but it seams neat :P
  }
}
```

## v0.5.10

- Add ability to mark specific rules as pending for a module. Given the following `.template-lintrc.js` file, the `foo/bar/baz` module would have only its indentation related issues labeled as warnings:

```js
module.exports = {
  extends: 'recommended',
  pending: [
    { moduleId: 'foo/bar/baz', only: ['block-indentation']}
  ]
}
```

All other rules with errors in the `foo/bar/baz` template would still be reported as errors.

## v0.5.9

- Update internals to use better API for traversing nodes in template AST.
- Lock down parser version (should make package more stable as loose deps won't break consumers).

## v0.5.8

- Fix various issues with `block-indentation` rule:
  - Ensure that usage of whitespace control in end block does not trigger an error. Before this: `{{#if foo}}{{~/if}}` would error.
  - Validate indentation for block inverse (aka `{{else}}`).

## v0.5.7

- Fix a bug with `block-indentation` rule that would throw an error if a block contained a comment.
- Fixed bugs upstream in HTMLBars that caused location information to be incorrect for attributes and comments.

## v0.5.6

- Remove `bare-strings` from `recommended` configuration. See [#27](https://github.com/rwjblue/ember-template-lint/pull/27) for more details.

## v0.5.5

- Fix invalid rule name in `recommended` configuration.
- Add ability to mark files as `pending` in the `.template-lintrc.js` configuration file.  When a module is listed in the `pending` list, it will be checked but any errors detected will be marked as warnings (and will not trigger a failing test when using ember-cli-template-lint). If there are no errors detected when checking a pending file, a new error will be triggered. The goal of this process is to allow large existing projects begin utilizing `ember-template-lint` / `ember-cli-template-lint` and slowly fix their template files to comply with the rules here.  Feedback welcome on this idea/process...

## v0.5.4

- Move rule configuration into `rules` property inside `.tempalte-lintrc.js`. Configuration in the root is still supported,
  but triggers a deprecation warning. Migration should be very straigtforward.

  Before:

  ```js
  // .template-lintrc.js
  module.exports = {
    'bare-strings': true
  }
  ```

  After:

  ```js
  // .template-lintrc.js
  module.exports = {
    rules: {
      'bare-strings': true
    }
  }
  ```

## v0.5.3

- Add ability to extend from internally managed configurations.
- Add `recommended` configuration, which can be used via the following in your `.template-lintrc.js`:

```js
module.exports = {
  extends: 'recommended'
}
```

## v0.5.2

- Add `fix` information to the results object for:
  - `html-comments`
  - `self-closing-void-elements`
  - `deprecated-each-syntax`
- Add support for context shifting `{{#each` (i.e. `{{#each posts}}`) to the `deprecated-each-syntax`.

## v0.5.1

- Bring back rules lost during migration from ember-cli-template-lint (deprecated-each, self-closing-void-elements).

## v0.5.0

- Initial migration of plugins from ember-cli-template-lint.
- Implement new node API for the Linter.
- Implement new result objects.<|MERGE_RESOLUTION|>--- conflicted
+++ resolved
@@ -1,6 +1,5 @@
 # Changelog
 
-<<<<<<< HEAD
 ## v2.0.0-beta.4 (2019-12-13)
 
 This release includes all the changes that went into v1.10.0 - v1.12.0.
@@ -66,7 +65,7 @@
 - Cyrille David ([@dcyriller](https://github.com/dcyriller))
 - Martin Midtgaard ([@initram](https://github.com/initram))
 - Robert Jackson ([@rwjblue](https://github.com/rwjblue))
-=======
+
 ## v1.12.3 (2019-12-23)
 
 #### :bug: Bug Fix
@@ -102,7 +101,6 @@
 
 #### Committers: 1
 - Tobias Bieniek ([@Turbo87](https://github.com/Turbo87))
->>>>>>> eb2023bf
 
 ## v1.12.0 (2019-12-13)
 
