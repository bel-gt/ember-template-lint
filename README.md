# ember-template-lint

[![npm version](https://badge.fury.io/js/ember-template-lint.svg)](https://badge.fury.io/js/ember-template-lint)
[![Build Status](https://github.com/ember-template-lint/ember-template-lint/workflows/CI/badge.svg)](https://github.com/ember-template-lint/ember-template-lint/actions?query=workflow%3ACI)

ember-template-lint will lint your handlebars template and return error results.

For example, given the rule [`no-bare-strings`](docs/rule/no-bare-strings.md) is enabled, this template would be
in violation:

```hbs
{{!-- app/components/my-thing/template.hbs  --}}
<div>A bare string</div>
```

When the `ember-template-lint` executable is run, we would have a single result indicating that
the `no-bare-strings` rule found an error.

## Installation

This addon is installed by default with new Ember apps, so check your package.json before installing to see if you need to install it.

To install ember-template-lint

With npm:

```bash
npm install --save-dev ember-template-lint
```

<<<<<<< HEAD
Node.js `10 || 12 || >=14` is required.
=======
With yarn:

```bash
yarn add ember-template-lint --dev
```

Node.js `10 || >=12` is required.
>>>>>>> 2d33b681

## Usage

While `ember-template-lint` does have a [Node API](docs/node-api.md), the main way to use it is through its executable, which is intended to be installed locally within a project.

Basic usage is as straightforward as

```bash
ember-template-lint .
```

### Workflow Examples

Basic usage with a single file

<<<<<<< HEAD
let linter = new TemplateLinter();
let template = fs.readFileSync('some/path/to/template.hbs', {
  encoding: 'utf8',
});
let results = await linter.verify({ source: template, moduleId: 'template.hbs' });
=======
```bash
ember-template-lint "app/templates/application.hbs"
>>>>>>> 2d33b681
```

Output errors with source description

```bash
ember-template-lint "app/templates/application.hbs" --verbose
```

Multiple file/directory/wildcard paths are accepted

```bash
ember-template-lint "app/templates/components/**/*" "app/templates/application.hbs"
```

Output errors as pretty-printed JSON string

```bash
ember-template-lint "app/templates/application.hbs" --json
```

Ignore warnings / only report errors

```bash
ember-template-lint "app/templates/application.hbs" --quiet
```

Define custom config path

```bash
ember-template-lint "app/templates/application.hbs" --config-path .my-template-lintrc.js
```

Read from stdin

```bash
ember-template-lint --filename app/templates/application.hbs < app/templates/application.hbs
```

Print list of formatted rules for use with `pending` in config file

```bash
ember-template-lint "app/templates/application.hbs" --print-pending
```

Specify custom ignore pattern `['**/dist/**', '**/tmp/**', '**/node_modules/**']` by default

```bash
ember-template-lint "/tmp/template.hbs" --ignore-pattern "**/foo/**" --ignore-pattern "**/bar/**"
```

Disable ignore pattern entirely

```bash
ember-template-lint "/tmp/template.hbs" --no-ignore-pattern
```

Running a single rule without options

```bash
ember-template-lint --no-config-path app/templates --rule 'no-implicit-this:error'
```

Running a single rule with options

```bash
ember-template-lint --no-config-path app/templates --rule 'no-implicit-this:["error", { "allow": ["some-helper"] }]'
```

Running a single rule, disabling inline configuration

```bash
ember-template-lint --no-config-path app/templates --rule 'no-implicit-this:error' --no-inline-config
```

Specify a config object to use instead of what exists locally

```bash
ember-template-lint --config '{ "rules": { "no-implicit-this": { "severity": 2, "config": true } } }' test/fixtures/no-implicit-this-allow-with-regexp/app/templates
```

Disable Github Actions custom printer (only relevant when running in Github Actions)

```bash
DISABLE_GITHUB_ACTIONS_ANNOTATIONS=true ember-template-lint "app/templates/application.hbs"
```

:bulb: Ensure you wrap all glob patterns in quotes so that it won't be interpreted by the CLI. `ember-template-lint app/templates/**` (this will expand all paths in app/templates) and `ember-template-lint "app/templates/**"` (this will pass the glob to ember-template-lint and not interpret the glob).

:warning: For those running `ember-template-lint` in Github Actions:
There is an additional printer always used for Github Actions, if you'd like to disable it set the `DISABLE_GITHUB_ACTIONS_ANNOTATIONS` env var to `true`.

## Configuration

### Project Wide

You can turn on specific rules by toggling them in a
`.template-lintrc.js` file at the base of your project, or at a custom relative
path which may be identified using the CLI:

```javascript
module.exports = {
  extends: 'recommended',

  rules: {
    'no-bare-strings': true,
  },
};
```

For more detailed information see [configuration](docs/configuration.md).

### Presets

|                    | Name                                     | Description                                                                                                                                                                                                                                                                          |
| :----------------- | :--------------------------------------- | :----------------------------------------------------------------------------------------------------------------------------------------------------------------------------------------------------------------------------------------------------------------------------------- |
| :white_check_mark: | [recommended](lib/config/recommended.js) | enables the recommended rules                                                                                                                                                                                                                                                        |
| :dress:            | [stylistic](lib/config/stylistic.js)     | enables stylistic rules for those who aren't ready to adopt [ember-template-lint-plugin-prettier](https://github.com/ember-template-lint/ember-template-lint-plugin-prettier) (including stylistic rules that were previously in the `recommended` preset in ember-template-lint v1) |

## Rules

Each rule has emojis denoting:

- what configuration it belongs to
- :wrench: if some problems reported by the rule are automatically fixable by the `--fix` command line option

<!--RULES_TABLE_START-->

|                            | Rule ID                                                                                     |
| :------------------------- | :------------------------------------------------------------------------------------------ |
|                            | [attribute-indentation](./docs/rule/attribute-indentation.md)                               |
| :dress:                    | [block-indentation](./docs/rule/block-indentation.md)                                       |
| :white_check_mark:         | [builtin-component-arguments](./docs/rule/builtin-component-arguments.md)                   |
| :white_check_mark:         | [deprecated-each-syntax](./docs/rule/deprecated-each-syntax.md)                             |
| :white_check_mark:         | [deprecated-inline-view-helper](./docs/rule/deprecated-inline-view-helper.md)               |
| :white_check_mark:         | [deprecated-render-helper](./docs/rule/deprecated-render-helper.md)                         |
| :dress:                    | [eol-last](./docs/rule/eol-last.md)                                                         |
| :wrench:                   | [inline-link-to](./docs/rule/inline-link-to.md)                                             |
| :dress:                    | [linebreak-style](./docs/rule/linebreak-style.md)                                           |
| :white_check_mark:         | [link-href-attributes](./docs/rule/link-href-attributes.md)                                 |
| :white_check_mark::wrench: | [link-rel-noopener](./docs/rule/link-rel-noopener.md)                                       |
| :dress:                    | [modifier-name-case](./docs/rule/modifier-name-case.md)                                     |
| :white_check_mark:         | [no-abstract-roles](./docs/rule/no-abstract-roles.md)                                       |
| :white_check_mark::wrench: | [no-accesskey-attribute](./docs/rule/no-accesskey-attribute.md)                             |
| :white_check_mark:         | [no-action](./docs/rule/no-action.md)                                                       |
|                            | [no-action-modifiers](./docs/rule/no-action-modifiers.md)                                   |
| :white_check_mark:         | [no-args-paths](./docs/rule/no-args-paths.md)                                               |
| :white_check_mark:         | [no-arguments-for-html-elements](./docs/rule/no-arguments-for-html-elements.md)             |
| :white_check_mark::wrench: | [no-aria-hidden-body](./docs/rule/no-aria-hidden-body.md)                                   |
| :white_check_mark:         | [no-attrs-in-components](./docs/rule/no-attrs-in-components.md)                             |
|                            | [no-bare-strings](./docs/rule/no-bare-strings.md)                                           |
| :white_check_mark:         | [no-block-params-for-html-elements](./docs/rule/no-block-params-for-html-elements.md)       |
| :white_check_mark:         | [no-curly-component-invocation](./docs/rule/no-curly-component-invocation.md)               |
| :white_check_mark:         | [no-debugger](./docs/rule/no-debugger.md)                                                   |
|                            | [no-down-event-binding](./docs/rule/no-down-event-binding.md)                               |
| :white_check_mark:         | [no-duplicate-attributes](./docs/rule/no-duplicate-attributes.md)                           |
| :white_check_mark:         | [no-duplicate-id](./docs/rule/no-duplicate-id.md)                                           |
| :white_check_mark:         | [no-duplicate-landmark-elements](./docs/rule/no-duplicate-landmark-elements.md)             |
|                            | [no-element-event-actions](./docs/rule/no-element-event-actions.md)                         |
| :white_check_mark:         | [no-extra-mut-helper-argument](./docs/rule/no-extra-mut-helper-argument.md)                 |
| :white_check_mark:         | [no-forbidden-elements](./docs/rule/no-forbidden-elements.md)                               |
| :white_check_mark:         | [no-heading-inside-button](./docs/rule/no-heading-inside-button.md)                         |
| :white_check_mark:         | [no-html-comments](./docs/rule/no-html-comments.md)                                         |
| :white_check_mark:         | [no-implicit-this](./docs/rule/no-implicit-this.md)                                         |
| :white_check_mark:         | [no-index-component-invocation](./docs/rule/no-index-component-invocation.md)               |
| :white_check_mark:         | [no-inline-styles](./docs/rule/no-inline-styles.md)                                         |
| :white_check_mark:         | [no-input-block](./docs/rule/no-input-block.md)                                             |
| :white_check_mark:         | [no-input-tagname](./docs/rule/no-input-tagname.md)                                         |
| :white_check_mark:         | [no-invalid-block-param-definition](./docs/rule/no-invalid-block-param-definition.md)       |
| :white_check_mark:         | [no-invalid-interactive](./docs/rule/no-invalid-interactive.md)                             |
| :white_check_mark:         | [no-invalid-link-text](./docs/rule/no-invalid-link-text.md)                                 |
| :white_check_mark:         | [no-invalid-link-title](./docs/rule/no-invalid-link-title.md)                               |
| :white_check_mark:         | [no-invalid-meta](./docs/rule/no-invalid-meta.md)                                           |
| :white_check_mark:         | [no-invalid-role](./docs/rule/no-invalid-role.md)                                           |
|                            | [no-link-to-tagname](./docs/rule/no-link-to-tagname.md)                                     |
| :white_check_mark:         | [no-log](./docs/rule/no-log.md)                                                             |
| :wrench:                   | [no-model-argument-in-route-templates](./docs/rule/no-model-argument-in-route-templates.md) |
| :dress:                    | [no-multiple-empty-lines](./docs/rule/no-multiple-empty-lines.md)                           |
|                            | [no-mut-helper](./docs/rule/no-mut-helper.md)                                               |
| :white_check_mark:         | [no-negated-condition](./docs/rule/no-negated-condition.md)                                 |
| :white_check_mark:         | [no-nested-interactive](./docs/rule/no-nested-interactive.md)                               |
| :white_check_mark:         | [no-nested-landmark](./docs/rule/no-nested-landmark.md)                                     |
| :white_check_mark:         | [no-nested-splattributes](./docs/rule/no-nested-splattributes.md)                           |
| :white_check_mark:         | [no-obsolete-elements](./docs/rule/no-obsolete-elements.md)                                 |
| :white_check_mark:         | [no-outlet-outside-routes](./docs/rule/no-outlet-outside-routes.md)                         |
| :white_check_mark:         | [no-partial](./docs/rule/no-partial.md)                                                     |
| :white_check_mark:         | [no-passed-in-event-handlers](./docs/rule/no-passed-in-event-handlers.md)                   |
| :white_check_mark::wrench: | [no-positional-data-test-selectors](./docs/rule/no-positional-data-test-selectors.md)       |
| :white_check_mark:         | [no-positive-tabindex](./docs/rule/no-positive-tabindex.md)                                 |
| :white_check_mark:         | [no-potential-path-strings](./docs/rule/no-potential-path-strings.md)                       |
| :white_check_mark:         | [no-quoteless-attributes](./docs/rule/no-quoteless-attributes.md)                           |
| :white_check_mark::wrench: | [no-redundant-fn](./docs/rule/no-redundant-fn.md)                                           |
| :white_check_mark::wrench: | [no-redundant-landmark-role](./docs/rule/no-redundant-landmark-role.md)                     |
|                            | [no-restricted-invocations](./docs/rule/no-restricted-invocations.md)                       |
| :white_check_mark:         | [no-shadowed-elements](./docs/rule/no-shadowed-elements.md)                                 |
| :dress:                    | [no-trailing-spaces](./docs/rule/no-trailing-spaces.md)                                     |
| :white_check_mark:         | [no-triple-curlies](./docs/rule/no-triple-curlies.md)                                       |
| :white_check_mark:         | [no-unbalanced-curlies](./docs/rule/no-unbalanced-curlies.md)                               |
| :white_check_mark:         | [no-unbound](./docs/rule/no-unbound.md)                                                     |
| :white_check_mark:         | [no-unnecessary-component-helper](./docs/rule/no-unnecessary-component-helper.md)           |
| :dress:                    | [no-unnecessary-concat](./docs/rule/no-unnecessary-concat.md)                               |
| :white_check_mark:         | [no-unused-block-params](./docs/rule/no-unused-block-params.md)                             |
| :dress:                    | [no-whitespace-for-layout](./docs/rule/no-whitespace-for-layout.md)                         |
| :dress:                    | [no-whitespace-within-word](./docs/rule/no-whitespace-within-word.md)                       |
| :white_check_mark:         | [no-yield-only](./docs/rule/no-yield-only.md)                                               |
| :dress:                    | [quotes](./docs/rule/quotes.md)                                                             |
| :white_check_mark::wrench: | [require-button-type](./docs/rule/require-button-type.md)                                   |
|                            | [require-each-key](./docs/rule/require-each-key.md)                                         |
|                            | [require-form-method](./docs/rule/require-form-method.md)                                   |
| :white_check_mark:         | [require-iframe-title](./docs/rule/require-iframe-title.md)                                 |
| :white_check_mark:         | [require-input-label](./docs/rule/require-input-label.md)                                   |
| :white_check_mark:         | [require-lang-attribute](./docs/rule/require-lang-attribute.md)                             |
| :white_check_mark:         | [require-valid-alt-text](./docs/rule/require-valid-alt-text.md)                             |
| :dress:                    | [self-closing-void-elements](./docs/rule/self-closing-void-elements.md)                     |
| :white_check_mark:         | [simple-unless](./docs/rule/simple-unless.md)                                               |
| :white_check_mark:         | [splat-attributes-only](./docs/rule/splat-attributes-only.md)                               |
| :white_check_mark:         | [style-concatenation](./docs/rule/style-concatenation.md)                                   |
| :white_check_mark:         | [table-groups](./docs/rule/table-groups.md)                                                 |
|                            | [template-length](./docs/rule/template-length.md)                                           |

<!--RULES_TABLE_END-->

<<<<<<< HEAD
### Severity Levels

Each rule can have its own severity level which can be a string or could be the first element of the array that contains the custom rule configuration.
Supported severity levels are `off`, `warn`, `error`.
You can define a severity level directly on the rule:
Eg: `'no-bare-strings': 'warn'`
OR
If your rule has a custom configuration, and you want to define the severity level you would need to add the `severity` as the first element of the array.
Eg:

```js
{
   "no-implicit-this": ['warn', { "allow": [ "fooData" ] }
}
```

### Per Template File

It is also possible to disable specific rules (or all rules) in a template itself:

```hbs
<!-- disable all rules -->
{{!-- template-lint-disable  --}}

<!-- disable no-bare-strings -->
{{!-- template-lint-disable no-bare-strings  --}}

<!-- disable no-bare-strings and no-triple-curlies -->
{{!-- template-lint-disable no-bare-strings no-triple-curlies  --}}

<!-- enable all rules -->
{{!-- template-lint-enable  --}}

<!-- enable no-bare-strings -->
{{!-- template-lint-enable no-bare-strings  --}}

<!-- enable no-bare-strings and no-triple-curlies -->
{{!-- template-lint-enable no-bare-strings no-triple-curlies  --}}
```

and to configure rules in the template:

```hbs
{{!-- template-lint-configure no-bare-strings ["ZOMG THIS IS ALLOWED!!!!"]  --}}

{{!-- template-lint-configure no-bare-strings {"allowlist": "(),.", "globalAttributes": ["title"]}  --}}

{{!-- template-lint-configure no-bare-strings ["warn", ["ZOMG THIS IS ALLOWED!!!!"]]  --}}

{{!-- template-lint-configure no-bare-strings "warn"  --}}

```

The configure instruction can only configure a single rule, and the configuration value must be valid JSON that parses into a configuration for that rule.

These configuration instructions do not modify the rule for the rest of the template, but instead modify it within whatever DOM scope the comment instruction appears.

An instruction will apply to all later siblings and their descendants:

```hbs
<!-- disable for <p> and <span> and their contents, but not for <div> or <hr> -->
<div>
  <hr>
  {{!-- template-lint-disable  --}}
  <p>
    <span>Hello!</span>
  </p>
</div>
```

An in-element instruction will apply to only that element:

```hbs
<!-- enable for <p>, but not for <div>, <hr> or <span> -->
<div>
  <hr>
  <p {{!-- template-lint-enable  --}}>
    <span>Hello!</span>
  </p>
</div>
```

An in-element instruction with the `-tree` suffix will apply to that element and all its descendants:

```hbs
<!-- configure for <p>, <span> and their contents, but not for <div> or <hr> -->
<div>
  <hr>
  <p {{!-- template-lint-configure-tree block-indentation "tab"  --}}>
    <span>Hello!</span>
  </p>
</div>
```

Note that enabling a rule (`{{!-- template-lint-enable --}}`) that has been configured in-template (`{{!-- template-lint-configure --}}`), will restore it to its default configuration rather than the modified in-template configuration for the scope of the `{{!-- template-lint-enable --}}` instruction.

### Defining your own rules

You can define and use your own custom rules using the plugin system. See [plugin documentation](docs/plugins.md) for more details.

### Supporting the --fix option
=======
### Supporting the `--fix` option
>>>>>>> 2d33b681

You can add a fixer to a rule. See [fixer documentation](docs/fixer.md) for more details.

### Sharing configs

It is possible to share a config (`extends`) or plugin (custom rules) across projects. See [ember-template-lint-plugin-peopleconnect](https://github.com/peopleconnectus/ember-template-lint-plugin-peopleconnect) for an example.

## Defining your own rules

You can define and use your own custom rules using the plugin system. See [plugin documentation](docs/plugins.md) for more details.

## Semantic Versioning Policy

The semver policy for this addon can be read here: [semver policy](dev/versioning.md).

## Contributing

See the [Contributing Guidelines](CONTRIBUTING.md) for information on how to help out.

## License

This project is licensed under the [MIT License](LICENSE.md).<|MERGE_RESOLUTION|>--- conflicted
+++ resolved
@@ -28,17 +28,13 @@
 npm install --save-dev ember-template-lint
 ```
 
-<<<<<<< HEAD
+With yarn:
+
+```bash
+yarn add ember-template-lint --dev
+```
+
 Node.js `10 || 12 || >=14` is required.
-=======
-With yarn:
-
-```bash
-yarn add ember-template-lint --dev
-```
-
-Node.js `10 || >=12` is required.
->>>>>>> 2d33b681
 
 ## Usage
 
@@ -54,16 +50,8 @@
 
 Basic usage with a single file
 
-<<<<<<< HEAD
-let linter = new TemplateLinter();
-let template = fs.readFileSync('some/path/to/template.hbs', {
-  encoding: 'utf8',
-});
-let results = await linter.verify({ source: template, moduleId: 'template.hbs' });
-=======
 ```bash
 ember-template-lint "app/templates/application.hbs"
->>>>>>> 2d33b681
 ```
 
 Output errors with source description
@@ -285,122 +273,18 @@
 
 <!--RULES_TABLE_END-->
 
-<<<<<<< HEAD
-### Severity Levels
-
-Each rule can have its own severity level which can be a string or could be the first element of the array that contains the custom rule configuration.
-Supported severity levels are `off`, `warn`, `error`.
-You can define a severity level directly on the rule:
-Eg: `'no-bare-strings': 'warn'`
-OR
-If your rule has a custom configuration, and you want to define the severity level you would need to add the `severity` as the first element of the array.
-Eg:
-
-```js
-{
-   "no-implicit-this": ['warn', { "allow": [ "fooData" ] }
-}
-```
-
-### Per Template File
-
-It is also possible to disable specific rules (or all rules) in a template itself:
-
-```hbs
-<!-- disable all rules -->
-{{!-- template-lint-disable  --}}
-
-<!-- disable no-bare-strings -->
-{{!-- template-lint-disable no-bare-strings  --}}
-
-<!-- disable no-bare-strings and no-triple-curlies -->
-{{!-- template-lint-disable no-bare-strings no-triple-curlies  --}}
-
-<!-- enable all rules -->
-{{!-- template-lint-enable  --}}
-
-<!-- enable no-bare-strings -->
-{{!-- template-lint-enable no-bare-strings  --}}
-
-<!-- enable no-bare-strings and no-triple-curlies -->
-{{!-- template-lint-enable no-bare-strings no-triple-curlies  --}}
-```
-
-and to configure rules in the template:
-
-```hbs
-{{!-- template-lint-configure no-bare-strings ["ZOMG THIS IS ALLOWED!!!!"]  --}}
-
-{{!-- template-lint-configure no-bare-strings {"allowlist": "(),.", "globalAttributes": ["title"]}  --}}
-
-{{!-- template-lint-configure no-bare-strings ["warn", ["ZOMG THIS IS ALLOWED!!!!"]]  --}}
-
-{{!-- template-lint-configure no-bare-strings "warn"  --}}
-
-```
-
-The configure instruction can only configure a single rule, and the configuration value must be valid JSON that parses into a configuration for that rule.
-
-These configuration instructions do not modify the rule for the rest of the template, but instead modify it within whatever DOM scope the comment instruction appears.
-
-An instruction will apply to all later siblings and their descendants:
-
-```hbs
-<!-- disable for <p> and <span> and their contents, but not for <div> or <hr> -->
-<div>
-  <hr>
-  {{!-- template-lint-disable  --}}
-  <p>
-    <span>Hello!</span>
-  </p>
-</div>
-```
-
-An in-element instruction will apply to only that element:
-
-```hbs
-<!-- enable for <p>, but not for <div>, <hr> or <span> -->
-<div>
-  <hr>
-  <p {{!-- template-lint-enable  --}}>
-    <span>Hello!</span>
-  </p>
-</div>
-```
-
-An in-element instruction with the `-tree` suffix will apply to that element and all its descendants:
-
-```hbs
-<!-- configure for <p>, <span> and their contents, but not for <div> or <hr> -->
-<div>
-  <hr>
-  <p {{!-- template-lint-configure-tree block-indentation "tab"  --}}>
-    <span>Hello!</span>
-  </p>
-</div>
-```
-
-Note that enabling a rule (`{{!-- template-lint-enable --}}`) that has been configured in-template (`{{!-- template-lint-configure --}}`), will restore it to its default configuration rather than the modified in-template configuration for the scope of the `{{!-- template-lint-enable --}}` instruction.
-
-### Defining your own rules
+### Supporting the `--fix` option
+
+You can add a fixer to a rule. See [fixer documentation](docs/fixer.md) for more details.
+
+### Sharing configs
+
+It is possible to share a config (`extends`) or plugin (custom rules) across projects. See [ember-template-lint-plugin-peopleconnect](https://github.com/peopleconnectus/ember-template-lint-plugin-peopleconnect) for an example.
+
+## Defining your own rules
 
 You can define and use your own custom rules using the plugin system. See [plugin documentation](docs/plugins.md) for more details.
 
-### Supporting the --fix option
-=======
-### Supporting the `--fix` option
->>>>>>> 2d33b681
-
-You can add a fixer to a rule. See [fixer documentation](docs/fixer.md) for more details.
-
-### Sharing configs
-
-It is possible to share a config (`extends`) or plugin (custom rules) across projects. See [ember-template-lint-plugin-peopleconnect](https://github.com/peopleconnectus/ember-template-lint-plugin-peopleconnect) for an example.
-
-## Defining your own rules
-
-You can define and use your own custom rules using the plugin system. See [plugin documentation](docs/plugins.md) for more details.
-
 ## Semantic Versioning Policy
 
 The semver policy for this addon can be read here: [semver policy](dev/versioning.md).
