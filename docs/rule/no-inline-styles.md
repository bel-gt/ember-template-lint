--- conflicted
+++ resolved
@@ -25,15 +25,9 @@
 
  The following values are valid configuration:
 
-<<<<<<< HEAD
-  * boolean - `true` to enable / `false` to disable
-  * object -- An object with the following keys:
-    * `allowDynamicStyles` -- Whether dynamically-generated inline styles should be allowed (defaults to `true`)
-=======
 * boolean - `true` to enable / `false` to disable
 * object -- An object with the following keys:
-  * `allowDynamicStyles` -- Whether dynamically-generated inline styles should be allowed (defaults to `false`)
->>>>>>> a03aa142
+  * `allowDynamicStyles` -- Whether dynamically-generated inline styles should be allowed (defaults to `true`)
 
 ## Related Rules
 
