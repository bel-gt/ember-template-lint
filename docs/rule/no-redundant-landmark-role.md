# no-redundant-landmark-role

<<<<<<< HEAD
:white_check_mark: The `extends: 'recommended'` property in a configuration file enables this rule.
=======
:wrench: The `--fix` option on the command line can automatically fix some of the problems reported by this rule.
>>>>>>> 2eeb746c

If a landmark element is used, any role provided will either be redundant or incorrect.
This rule adds support for landmark elements, to ensure that no role attribute is placed on any of
the landmark elements, with a few exceptions.

## Examples

This rule **forbids** the following:

```hbs
<header role="banner"></header>
```

```hbs
<main role="main"></main>
```

```hbs
<aside role="complementary"></aside>
```

```hbs
<nav role="navigation"></nav>
```

```hbs
<form role="form"></form>
```

This rule **allows** the following:

```hbs
<form role="search"></form>
```

```hbs
<footer role="contentinfo"></footer>
```

## References

- [Landmark Roles (WAI-ARIA spec)](https://www.w3.org/WAI/PF/aria/roles#landmark_roles)
- [Using ARIA landmarks to identify regions of a page](https://www.w3.org/WAI/WCAG21/Techniques/aria/ARIA11)
- [Document conformance requirements for use of ARIA attributes in HTML](https://www.w3.org/TR/html-aria/#docconformance)<|MERGE_RESOLUTION|>--- conflicted
+++ resolved
@@ -1,10 +1,7 @@
 # no-redundant-landmark-role
 
-<<<<<<< HEAD
 :white_check_mark: The `extends: 'recommended'` property in a configuration file enables this rule.
-=======
 :wrench: The `--fix` option on the command line can automatically fix some of the problems reported by this rule.
->>>>>>> 2eeb746c
 
 If a landmark element is used, any role provided will either be redundant or incorrect.
 This rule adds support for landmark elements, to ensure that no role attribute is placed on any of
