'use strict';

const AstNodeInfo = require('../helpers/ast-node-info');
const Rule = require('./base');

function hasInvalidLinkTitle(node, titleAttributeValues) {
  // Extract the text content(s) from the TextNode child(ren)
  const nodeChildren = AstNodeInfo.childrenFor(node);
<<<<<<< HEAD
  const textChildren = nodeChildren.filter((child) => child.type === 'TextNode');
  const linkTexts = textChildren.map((linkText) => linkText.chars.toLowerCase().trim());
=======
  const textChildren = nodeChildren.filter((child) => AstNodeInfo.isTextNode(child));
  const linkTexts = textChildren
    .map((linkText) => linkText.chars.toLowerCase().trim())
    .filter((text) => text.length > 0);
>>>>>>> a7ece8a6

  // Check to see if the text content is the same as the title attribute value
  const hasMatchingLinkAndTitleText = linkTexts.some((linkText) =>
    titleAttributeValues.some((titleValue) => titleValue.includes(linkText))
  );

  return hasMatchingLinkAndTitleText;
}

module.exports = class NoInvalidLinkTitle extends Rule {
  visitor() {
    return {
      ElementNode(node) {
        if (node.tag === 'a' || node.tag === 'LinkTo') {
          let titleValues = [
            AstNodeInfo.elementAttributeValue(node, 'title'),
            node.tag === 'LinkTo' && AstNodeInfo.elementAttributeValue(node, '@title'),
          ]
            .filter((possibleValue) => typeof possibleValue === 'string')
            .map((value) => value.toLowerCase().trim());

          if (titleValues.length > 1) {
            this.log({
              message:
                'Specifying title as both an attribute and an argument to <LinkTo /> is invalid.',
              line: node.loc && node.loc.start.line,
              column: node.loc && node.loc.start.column,
              source: this.sourceForNode(node),
            });
          }

          if (hasInvalidLinkTitle(node, titleValues)) {
            this.log({
              message: 'Title attribute values should not be the same as the link text.',
              line: node.loc && node.loc.start.line,
              column: node.loc && node.loc.start.column,
              source: this.sourceForNode(node),
            });
          }
        }
      },
      BlockStatement(node) {
        if (node.path.original === 'link-to') {
          let titleHashArg = node.hash.pairs.find((pair) => pair.key === 'title');
          if (titleHashArg && titleHashArg.value.type === 'StringLiteral') {
            let titleValue = titleHashArg.value.value.toLowerCase().trim();

            if (hasInvalidLinkTitle(node, [titleValue])) {
              this.log({
                message: 'Title attribute values should not be the same as the link text.',
                line: node.loc && node.loc.start.line,
                column: node.loc && node.loc.start.column,
                source: this.sourceForNode(node),
              });
            }
          }
        }
      },
    };
  }
};<|MERGE_RESOLUTION|>--- conflicted
+++ resolved
@@ -6,15 +6,10 @@
 function hasInvalidLinkTitle(node, titleAttributeValues) {
   // Extract the text content(s) from the TextNode child(ren)
   const nodeChildren = AstNodeInfo.childrenFor(node);
-<<<<<<< HEAD
   const textChildren = nodeChildren.filter((child) => child.type === 'TextNode');
-  const linkTexts = textChildren.map((linkText) => linkText.chars.toLowerCase().trim());
-=======
-  const textChildren = nodeChildren.filter((child) => AstNodeInfo.isTextNode(child));
   const linkTexts = textChildren
     .map((linkText) => linkText.chars.toLowerCase().trim())
     .filter((text) => text.length > 0);
->>>>>>> a7ece8a6
 
   // Check to see if the text content is the same as the title attribute value
   const hasMatchingLinkAndTitleText = linkTexts.some((linkText) =>
