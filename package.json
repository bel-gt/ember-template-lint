--- conflicted
+++ resolved
@@ -33,16 +33,10 @@
   "keywords": [],
   "dependencies": {
     "chalk": "^1.1.3",
-<<<<<<< HEAD
-    "glimmer-engine": "^0.19.1",
+    "glimmer-engine": "^0.21.2",
     "lodash": "^4.11.1",
     "node-glob": "^1.2.0",
     "resolve": "^1.1.3"
-=======
-    "resolve": "^1.1.3",
-    "glimmer-engine": "^0.21.2",
-    "lodash": "^4.11.1"
->>>>>>> 537a1ad3
   },
   "bugs": {
     "url": "https://github.com/rwjblue/ember-template-lint/issues"
