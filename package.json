--- conflicted
+++ resolved
@@ -32,11 +32,7 @@
     "strip-bom": "^4.0.0"
   },
   "devDependencies": {
-<<<<<<< HEAD
     "broccoli-test-helper": "^2.0.0",
-    "chai": "^4.0.0",
-=======
->>>>>>> c59f5f52
     "common-tags": "^1.8.0",
     "eslint": "^6.0.1",
     "eslint-config-prettier": "^6.0.0",
