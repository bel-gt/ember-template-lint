{
  "name": "ember-template-lint",
<<<<<<< HEAD
  "version": "2.0.0-beta.5",
=======
  "version": "1.14.0",
>>>>>>> 7e3f07e4
  "description": "Lint your templates.",
  "keywords": [],
  "homepage": "https://github.com/ember-template-lint/ember-template-lint",
  "bugs": {
    "url": "https://github.com/ember-template-lint/ember-template-lint/issues"
  },
  "repository": {
    "type": "git",
    "url": "git+ssh://git@github.com/ember-template-lint/ember-template-lint.git"
  },
  "license": "MIT",
  "author": "Robert Jackson <me@rwjblue.com>",
  "main": "lib/index.js",
  "bin": "./bin/ember-template-lint.js",
  "scripts": {
    "changelog": "lerna-changelog",
    "lint": "yarn lint:js",
    "lint:js": "eslint . --cache",
    "release": "release-it",
    "test": "jest"
  },
  "dependencies": {
<<<<<<< HEAD
    "chalk": "^2.4.2",
    "ember-template-recast": "^4.0.0",
    "globby": "^11.0.0",
    "micromatch": "^4.0.2",
    "minimatch": "^3.0.4",
    "resolve": "^1.14.2",
    "strip-bom": "^4.0.0"
=======
    "@glimmer/syntax": "^0.47.9",
    "chalk": "^2.4.2",
    "globby": "^9.2.0",
    "minimatch": "^3.0.4",
    "resolve": "^1.15.1",
    "strip-bom": "^3.0.0"
>>>>>>> 7e3f07e4
  },
  "devDependencies": {
    "broccoli-test-helper": "^2.0.0",
    "common-tags": "^1.8.0",
    "eslint": "^6.0.1",
    "eslint-config-prettier": "^6.0.0",
    "eslint-plugin-eslint-comments": "^3.1.2",
    "eslint-plugin-filenames": "^1.3.2",
    "eslint-plugin-import": "^2.18.2",
    "eslint-plugin-node": "^11.0.0",
    "eslint-plugin-prettier": "^3.0.1",
    "execa": "^1.0.0",
    "jest": "^23.6.0",
    "lerna-changelog": "^1.0.0",
    "prettier": "^1.15.3",
    "release-it": "^12.2.1",
    "release-it-lerna-changelog": "^1.0.3"
  },
  "engines": {
    "node": "10.* || >= 12.*"
  },
  "publishConfig": {
    "registry": "https://registry.npmjs.org"
  },
  "release-it": {
    "plugins": {
      "release-it-lerna-changelog": {
        "infile": "CHANGELOG.md"
      }
    },
    "git": {
      "tagName": "v${version}"
    },
    "github": {
      "release": true
    }
  },
  "jest": {
    "coveragePathIgnorePatterns": [
      "<rootDir>/node_modules/",
      "<rootDir>/test/"
    ],
    "testMatch": [
      "<rootDir>/test/**/*-test.js"
    ]
  }
}<|MERGE_RESOLUTION|>--- conflicted
+++ resolved
@@ -1,10 +1,6 @@
 {
   "name": "ember-template-lint",
-<<<<<<< HEAD
   "version": "2.0.0-beta.5",
-=======
-  "version": "1.14.0",
->>>>>>> 7e3f07e4
   "description": "Lint your templates.",
   "keywords": [],
   "homepage": "https://github.com/ember-template-lint/ember-template-lint",
@@ -27,22 +23,13 @@
     "test": "jest"
   },
   "dependencies": {
-<<<<<<< HEAD
     "chalk": "^2.4.2",
-    "ember-template-recast": "^4.0.0",
+    "ember-template-recast": "^4.0.1",
     "globby": "^11.0.0",
     "micromatch": "^4.0.2",
     "minimatch": "^3.0.4",
-    "resolve": "^1.14.2",
+    "resolve": "^1.15.1",
     "strip-bom": "^4.0.0"
-=======
-    "@glimmer/syntax": "^0.47.9",
-    "chalk": "^2.4.2",
-    "globby": "^9.2.0",
-    "minimatch": "^3.0.4",
-    "resolve": "^1.15.1",
-    "strip-bom": "^3.0.0"
->>>>>>> 7e3f07e4
   },
   "devDependencies": {
     "broccoli-test-helper": "^2.0.0",
