{
  "name": "ember-template-lint",
<<<<<<< HEAD
  "version": "2.0.0-beta.3",
=======
  "version": "1.12.0",
>>>>>>> a83b667e
  "description": "Lint your templates.",
  "keywords": [],
  "homepage": "https://github.com/ember-template-lint/ember-template-lint",
  "bugs": {
    "url": "https://github.com/ember-template-lint/ember-template-lint/issues"
  },
  "repository": {
    "type": "git",
    "url": "git+ssh://git@github.com/ember-template-lint/ember-template-lint.git"
  },
  "license": "MIT",
  "author": "Robert Jackson <me@rwjblue.com>",
  "main": "lib/index.js",
  "bin": "./bin/ember-template-lint.js",
  "scripts": {
    "changelog": "lerna-changelog",
    "lint": "yarn lint:js",
    "lint:js": "eslint . --cache",
    "release": "release-it",
    "test": "jest"
  },
  "dependencies": {
    "chalk": "^2.4.2",
    "ember-template-recast": "^3.2.8",
    "globby": "^10.0.1",
    "micromatch": "^4.0.2",
    "minimatch": "^3.0.4",
    "resolve": "^1.12.0",
    "strip-bom": "^4.0.0"
  },
  "devDependencies": {
    "broccoli-test-helper": "^2.0.0",
    "common-tags": "^1.8.0",
    "eslint": "^6.0.1",
    "eslint-config-prettier": "^6.0.0",
    "eslint-plugin-eslint-comments": "^3.1.2",
    "eslint-plugin-filenames": "^1.3.2",
    "eslint-plugin-import": "^2.18.2",
    "eslint-plugin-node": "^10.0.0",
    "eslint-plugin-prettier": "^3.0.1",
    "execa": "^1.0.0",
    "jest": "^23.6.0",
    "lerna-changelog": "^0.8.2",
    "prettier": "^1.15.3",
    "release-it": "^12.2.1",
    "release-it-lerna-changelog": "^1.0.3"
  },
  "engines": {
    "node": "8.* || 10.* || >= 12.*"
  },
  "publishConfig": {
    "registry": "https://registry.npmjs.org"
  },
  "release-it": {
    "plugins": {
      "release-it-lerna-changelog": {
        "infile": "CHANGELOG.md"
      }
    },
    "git": {
      "tagName": "v${version}"
    },
    "github": {
      "release": true
    }
  },
  "jest": {
    "coveragePathIgnorePatterns": [
      "<rootDir>/node_modules/",
      "<rootDir>/test/"
    ],
    "testMatch": [
      "<rootDir>/test/**/*-test.js"
    ]
  }
}<|MERGE_RESOLUTION|>--- conflicted
+++ resolved
@@ -1,10 +1,6 @@
 {
   "name": "ember-template-lint",
-<<<<<<< HEAD
   "version": "2.0.0-beta.3",
-=======
-  "version": "1.12.0",
->>>>>>> a83b667e
   "description": "Lint your templates.",
   "keywords": [],
   "homepage": "https://github.com/ember-template-lint/ember-template-lint",
