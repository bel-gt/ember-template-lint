--- conflicted
+++ resolved
@@ -45,13 +45,8 @@
   // This ensures that we don't face this issue again => https://github.com/ember-template-lint/ember-template-lint/issues/230
   ensureValid('{{#foo-bar as |baz|}}{{#baz.derp}}{{/baz.derp}}{{/foo-bar}}');
 
-<<<<<<< HEAD
-  // This ensures that we don't face this issue again => https://github.com/rwjblue/ember-template-lint/issues/253
+  // This ensures that we don't face this issue again => https://github.com/ember-template-lint/ember-template-lint/issues/253
   ensureValid('<img alt="special thing" src={{some-dir/some-thing this.x}}>');
-=======
-  // This ensures that we don't face this issue again => https://github.com/ember-template-lint/ember-template-lint/issues/253
-  ensureValid('<img alt="special thing" src={{some-dir/some-thing x}}>');
->>>>>>> 0d7b0a7b
 
   // This ensures that we don't face this issue again => https://github.com/ember-template-lint/ember-template-lint/issues/443
   ensureValid(`
