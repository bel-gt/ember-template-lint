--- conflicted
+++ resolved
@@ -29,7 +29,6 @@
     '<label>Text here {{input}}</label>',
     '<input id="label-input" ...attributes>',
 
-<<<<<<< HEAD
     // Same logic applies to textareas
     '<label>LabelText<textarea /></label>',
     '<label><textarea />LabelText</label>',
@@ -56,12 +55,11 @@
     '<select aria-labelledby="someIdValue" ></select>',
     '<select ...attributes></select>', // we are unable to correctly determine if this has a label or not, so we have to allow it
     '<select id="label-input" ...attributes ></select>',
-=======
+
     // Hidden inputs are allowed.
     '<input type="hidden"/>',
     '<Input type="hidden" />',
     '{{input type="hidden"}}',
->>>>>>> 67880167
   ],
 
   bad: [
@@ -147,7 +145,60 @@
       },
     },
     {
-<<<<<<< HEAD
+      template: '{{input type="button"}}',
+      result: {
+        message: ERROR_MESSAGE,
+        line: 1,
+        column: 0,
+        source: '{{input type="button"}}',
+      },
+    },
+    {
+      template: '{{input type=myType}}',
+      result: {
+        message: ERROR_MESSAGE,
+        line: 1,
+        column: 0,
+        source: '{{input type=myType}}',
+      },
+    },
+    {
+      template: '<input type="button"/>',
+      result: {
+        message: ERROR_MESSAGE,
+        line: 1,
+        column: 0,
+        source: '<input type="button"/>',
+      },
+    },
+    {
+      template: '<input type={{myType}}/>',
+      result: {
+        message: ERROR_MESSAGE,
+        line: 1,
+        column: 0,
+        source: '<input type={{myType}}/>',
+      },
+    },
+    {
+      template: '<Input type="button"/>',
+      result: {
+        message: ERROR_MESSAGE,
+        line: 1,
+        column: 0,
+        source: '<Input type="button"/>',
+      },
+    },
+    {
+      template: '<Input type={{myType}}/>',
+      result: {
+        message: ERROR_MESSAGE,
+        line: 1,
+        column: 0,
+        source: '<Input type={{myType}}/>',
+      },
+    },
+    {
       template: '<div><textarea /></div>',
       result: {
         message: ERROR_MESSAGE,
@@ -158,31 +209,19 @@
     },
     {
       template: '<textarea />',
-=======
-      template: '{{input type="button"}}',
->>>>>>> 67880167
-      result: {
-        message: ERROR_MESSAGE,
-        line: 1,
-        column: 0,
-<<<<<<< HEAD
+      result: {
+        message: ERROR_MESSAGE,
+        line: 1,
+        column: 0,
         source: '<textarea />',
       },
     },
     {
       template: '<textarea title="some title value" />',
-=======
-        source: '{{input type="button"}}',
-      },
-    },
-    {
-      template: '{{input type=myType}}',
->>>>>>> 67880167
-      result: {
-        message: ERROR_MESSAGE,
-        line: 1,
-        column: 0,
-<<<<<<< HEAD
+      result: {
+        message: ERROR_MESSAGE,
+        line: 1,
+        column: 0,
         source: '<textarea title="some title value" />',
       },
     },
@@ -251,44 +290,19 @@
     },
     {
       template: '<select></select>',
-=======
-        source: '{{input type=myType}}',
-      },
-    },
-    {
-      template: '<input type="button"/>',
-      result: {
-        message: ERROR_MESSAGE,
-        line: 1,
-        column: 0,
-        source: '<input type="button"/>',
-      },
-    },
-    {
-      template: '<input type={{myType}}/>',
->>>>>>> 67880167
-      result: {
-        message: ERROR_MESSAGE,
-        line: 1,
-        column: 0,
-<<<<<<< HEAD
+      result: {
+        message: ERROR_MESSAGE,
+        line: 1,
+        column: 0,
         source: '<select></select>',
       },
     },
     {
       template: '<select title="some title value" />',
-=======
-        source: '<input type={{myType}}/>',
-      },
-    },
-    {
-      template: '<Input type="button"/>',
->>>>>>> 67880167
-      result: {
-        message: ERROR_MESSAGE,
-        line: 1,
-        column: 0,
-<<<<<<< HEAD
+      result: {
+        message: ERROR_MESSAGE,
+        line: 1,
+        column: 0,
         source: '<select title="some title value" />',
       },
     },
@@ -326,18 +340,6 @@
         line: 1,
         column: 19,
         source: '<select aria-label="Custom label" />',
-=======
-        source: '<Input type="button"/>',
-      },
-    },
-    {
-      template: '<Input type={{myType}}/>',
-      result: {
-        message: ERROR_MESSAGE,
-        line: 1,
-        column: 0,
-        source: '<Input type={{myType}}/>',
->>>>>>> 67880167
       },
     },
   ],
